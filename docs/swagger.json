--- conflicted
+++ resolved
@@ -514,7 +514,6 @@
         },
         "/integration/:tokenID/commands": {
             "get": {
-<<<<<<< HEAD
                 "security": [
                     {
                         "ApiKeyAuth": []
@@ -531,7 +530,7 @@
                     "application/json"
                 ],
                 "tags": [
-                    "user-devices"
+                    "integrations"
                 ],
                 "parameters": [
                     {
@@ -554,8 +553,6 @@
         },
         "/integration/:tokenID/credentials": {
             "post": {
-=======
->>>>>>> b02fefd4
                 "security": [
                     {
                         "ApiKeyAuth": []
@@ -564,7 +561,7 @@
                         "BearerAuth": []
                     }
                 ],
-                "description": "Get a list of available commands by integration",
+                "description": "Complete Tesla auth and get devices for authenticated user",
                 "consumes": [
                     "application/json"
                 ],
@@ -572,7 +569,7 @@
                     "application/json"
                 ],
                 "tags": [
-                    "integrations"
+                    "user-devices"
                 ],
                 "parameters": [
                     {
@@ -581,7 +578,6 @@
                         "name": "tokenID",
                         "in": "path",
                         "required": true
-<<<<<<< HEAD
                     },
                     {
                         "description": "all fields are required",
@@ -591,60 +587,6 @@
                         "schema": {
                             "$ref": "#/definitions/internal_controllers.CompleteOAuthExchangeRequest"
                         }
-=======
->>>>>>> b02fefd4
-                    }
-                ],
-                "responses": {
-                    "200": {
-                        "description": "OK",
-                        "schema": {
-<<<<<<< HEAD
-                            "$ref": "#/definitions/internal_controllers.CompleteOAuthExchangeResponseWrapper"
-=======
-                            "$ref": "#/definitions/internal_controllers.GetCommandsByIntegrationResponse"
->>>>>>> b02fefd4
-                        }
-                    }
-                }
-            }
-        },
-        "/integration/:tokenID/credentials": {
-            "post": {
-                "security": [
-                    {
-                        "ApiKeyAuth": []
-                    },
-                    {
-                        "BearerAuth": []
-                    }
-                ],
-                "description": "Complete Tesla auth and get devices for authenticated user",
-                "consumes": [
-                    "application/json"
-                ],
-                "produces": [
-                    "application/json"
-                ],
-                "tags": [
-                    "user-devices"
-                ],
-                "parameters": [
-                    {
-                        "type": "string",
-                        "description": "token id for integration",
-                        "name": "tokenID",
-                        "in": "path",
-                        "required": true
-                    },
-                    {
-                        "description": "all fields are required",
-                        "name": "user_device",
-                        "in": "body",
-                        "required": true,
-                        "schema": {
-                            "$ref": "#/definitions/internal_controllers.CompleteOAuthExchangeRequest"
-                        }
                     }
                 ],
                 "responses": {
@@ -1773,66 +1715,6 @@
                 }
             }
         },
-<<<<<<< HEAD
-        "/user/devices/{userDeviceID}/offers": {
-            "get": {
-                "security": [
-                    {
-                        "BearerAuth": []
-                    }
-                ],
-                "description": "gets offers for a particular user device",
-                "produces": [
-                    "application/json"
-                ],
-                "tags": [
-                    "user-devices"
-                ],
-                "responses": {
-                    "200": {
-                        "description": "OK",
-                        "schema": {
-                            "$ref": "#/definitions/internal_controllers.DeviceOffer"
-                        }
-                    }
-                }
-            }
-        },
-        "/user/devices/{userDeviceID}/range": {
-            "get": {
-                "security": [
-                    {
-                        "BearerAuth": []
-                    }
-                ],
-                "description": "gets the estimated range for a particular user device",
-                "produces": [
-                    "application/json"
-                ],
-                "tags": [
-                    "user-devices"
-                ],
-                "parameters": [
-                    {
-                        "type": "string",
-                        "description": "user device id",
-                        "name": "userDeviceID",
-                        "in": "path",
-                        "required": true
-                    }
-                ],
-                "responses": {
-                    "200": {
-                        "description": "OK",
-                        "schema": {
-                            "$ref": "#/definitions/internal_controllers.DeviceRange"
-                        }
-                    }
-                }
-            }
-        },
-=======
->>>>>>> b02fefd4
         "/user/devices/{userDeviceID}/status": {
             "get": {
                 "security": [
@@ -1866,42 +1748,6 @@
                 }
             }
         },
-<<<<<<< HEAD
-        "/user/devices/{userDeviceID}/valuations": {
-            "get": {
-                "security": [
-                    {
-                        "BearerAuth": []
-                    }
-                ],
-                "description": "gets valuations for a particular user device. Includes only price valuations, not offers. only gets the latest valuation.",
-                "produces": [
-                    "application/json"
-                ],
-                "tags": [
-                    "user-devices"
-                ],
-                "parameters": [
-                    {
-                        "type": "string",
-                        "description": "user device id",
-                        "name": "userDeviceID",
-                        "in": "path",
-                        "required": true
-                    }
-                ],
-                "responses": {
-                    "200": {
-                        "description": "OK",
-                        "schema": {
-                            "$ref": "#/definitions/internal_controllers.DeviceValuation"
-                        }
-                    }
-                }
-            }
-        },
-=======
->>>>>>> b02fefd4
         "/user/devices/{userDeviceID}/vin": {
             "patch": {
                 "security": [
@@ -2551,13 +2397,6 @@
             "properties": {
                 "code": {
                     "type": "integer"
-<<<<<<< HEAD
-                },
-                "description": {
-                    "type": "string"
-                },
-                "error": {
-=======
                 },
                 "description": {
                     "type": "string"
@@ -2846,18 +2685,14 @@
                     }
                 },
                 "hwRevision": {
->>>>>>> b02fefd4
-                    "type": "string"
-                },
-                "status": {
-                    "type": "string"
-                },
-<<<<<<< HEAD
-                "taskId": {
-                    "type": "string"
-                },
-                "updatedAt": {
-=======
+                    "type": "string"
+                },
+                "isUpdated": {
+                    "type": "boolean"
+                },
+                "lastCommunication": {
+                    "type": "string"
+                },
                 "manufacturer": {
                     "$ref": "#/definitions/internal_controllers.ManufacturerInfo"
                 },
@@ -2873,29 +2708,20 @@
                     ]
                 },
                 "releaseVersion": {
->>>>>>> b02fefd4
-                    "type": "string"
-                },
-                "updates": {
-                    "description": "Updates increments every time the job was updated.",
+                    "type": "string"
+                },
+                "shouldUpdate": {
+                    "type": "boolean"
+                },
+                "template": {
                     "type": "integer"
-                }
-            }
-        },
-        "github_com_DIMO-Network_devices-api_internal_services.DeviceAttribute": {
-            "type": "object",
-            "properties": {
-                "name": {
-                    "type": "string"
-                },
-<<<<<<< HEAD
-                "value": {
-                    "type": "string"
-                }
-            }
-        },
-        "github_com_DIMO-Network_devices-api_internal_services.DeviceCompatibility": {
-=======
+                },
+                "tokenId": {
+                    "$ref": "#/definitions/big.Int"
+                },
+                "unitId": {
+                    "type": "string"
+                },
                 "unpair": {
                     "description": "Unpair contains the status of the on-chain unpairing meta-transaction.",
                     "allOf": [
@@ -2907,22 +2733,18 @@
             }
         },
         "internal_controllers.AutoPiPairRequest": {
->>>>>>> b02fefd4
-            "type": "object",
-            "properties": {
-                "capabilities": {
+            "type": "object",
+            "properties": {
+                "aftermarketDeviceSignature": {
+                    "description": "AftermarketDeviceSignature is the 65-byte, hex-encoded Ethereum signature of\nthe pairing payload by the device. Only needed if the vehicle owner and aftermarket\ndevice owner are not the same.",
                     "type": "array",
                     "items": {
                         "type": "integer"
                     }
                 },
-                "country": {
-                    "type": "string"
-                },
-<<<<<<< HEAD
-                "id": {
-                    "type": "string"
-=======
+                "externalId": {
+                    "type": "string"
+                },
                 "signature": {
                     "type": "array",
                     "items": {
@@ -2938,20 +2760,23 @@
                     "description": "CreatedAt is the timestamp of the creation of the meta-transaction.",
                     "type": "string",
                     "example": "2022-10-01T09:22:21.002Z"
->>>>>>> b02fefd4
-                },
-                "region": {
-                    "type": "string"
-                },
-                "style": {
-                    "type": "string"
-                },
-<<<<<<< HEAD
-                "type": {
-                    "type": "string"
-                },
-                "vendor": {
-=======
+                },
+                "hash": {
+                    "description": "Hash is the hexidecimal transaction hash, available for any transaction at the Submitted stage or greater.",
+                    "type": "string",
+                    "example": "0x28b4662f1e1b15083261a4a5077664f4003d58cb528826b7aab7fad466c28e70"
+                },
+                "status": {
+                    "description": "Status is the state of the transaction performing this operation. There are only four options.",
+                    "type": "string",
+                    "enum": [
+                        "Unsubmitted",
+                        "Submitted",
+                        "Mined",
+                        "Confirmed"
+                    ],
+                    "example": "Mined"
+                },
                 "updatedAt": {
                     "description": "UpdatedAt is the last time we updated the status of the transaction.",
                     "type": "string",
@@ -2978,117 +2803,62 @@
             "type": "object",
             "properties": {
                 "signature": {
->>>>>>> b02fefd4
-                    "type": "string"
-                }
-            }
-        },
-<<<<<<< HEAD
-        "github_com_DIMO-Network_devices-api_internal_services.DeviceDefinition": {
-=======
+                    "type": "string"
+                }
+            }
+        },
         "internal_controllers.CommandRequestStatusResp": {
->>>>>>> b02fefd4
-            "type": "object",
-            "properties": {
-                "compatibleIntegrations": {
-                    "description": "CompatibleIntegrations has systems this vehicle can integrate with",
-                    "type": "array",
-                    "items": {
-                        "$ref": "#/definitions/github_com_DIMO-Network_devices-api_internal_services.DeviceCompatibility"
-                    }
-                },
-                "deviceAttributes": {
-                    "description": "DeviceAttributes is a list of attributes for the device type as defined in device_types.properties",
-                    "type": "array",
-                    "items": {
-                        "$ref": "#/definitions/github_com_DIMO-Network_devices-api_internal_services.DeviceAttribute"
-                    }
-                },
-                "deviceDefinitionId": {
-                    "type": "string"
-                },
-                "imageUrl": {
-                    "type": "string"
-                },
-                "make": {
-                    "$ref": "#/definitions/github_com_DIMO-Network_devices-api_internal_services.DeviceMake"
-                },
-                "metadata": {},
-                "name": {
-                    "type": "string"
-                },
-                "type": {
-                    "$ref": "#/definitions/github_com_DIMO-Network_devices-api_internal_services.DeviceType"
-                },
-                "vehicleData": {
-                    "description": "VehicleInfo will be empty if not a vehicle type",
-                    "allOf": [
-                        {
-                            "$ref": "#/definitions/github_com_DIMO-Network_devices-api_internal_services.DeviceVehicleInfo"
-                        }
-                    ]
-                },
-                "verified": {
-                    "type": "boolean"
-                }
-            }
-        },
-<<<<<<< HEAD
-        "github_com_DIMO-Network_devices-api_internal_services.DeviceMake": {
-=======
+            "type": "object",
+            "properties": {
+                "command": {
+                    "type": "string",
+                    "example": "doors/unlock"
+                },
+                "createdAt": {
+                    "type": "string",
+                    "example": "2022-08-09T19:38:39Z"
+                },
+                "id": {
+                    "type": "string",
+                    "example": "2D8LqUHQtaMHH6LYPqznmJMBeZm"
+                },
+                "status": {
+                    "type": "string",
+                    "enum": [
+                        "Pending",
+                        "Complete",
+                        "Failed"
+                    ],
+                    "example": "Complete"
+                },
+                "updatedAt": {
+                    "type": "string",
+                    "example": "2022-08-09T19:39:22Z"
+                }
+            }
+        },
         "internal_controllers.CommandResponse": {
->>>>>>> b02fefd4
-            "type": "object",
-            "properties": {
-                "id": {
-                    "type": "string"
-                },
-                "logo_url": {
-                    "type": "string"
-                },
-                "name": {
-                    "type": "string"
-                },
-                "oem_platform_name": {
-                    "type": "string"
-                }
-            }
-        },
-<<<<<<< HEAD
-        "github_com_DIMO-Network_devices-api_internal_services.DeviceType": {
-=======
+            "type": "object",
+            "properties": {
+                "requestId": {
+                    "type": "string"
+                }
+            }
+        },
         "internal_controllers.CompleteOAuthExchangeRequest": {
->>>>>>> b02fefd4
-            "type": "object",
-            "properties": {
-                "make": {
-                    "type": "string"
-                },
-                "model": {
-                    "type": "string"
-                },
-                "subModels": {
-                    "type": "array",
-                    "items": {
-                        "type": "string"
-                    }
-                },
-                "type": {
-                    "description": "Type is eg. Vehicle, E-bike, roomba",
-                    "type": "string"
-                },
-                "year": {
-                    "type": "integer"
-                }
-            }
-        },
-<<<<<<< HEAD
-        "github_com_DIMO-Network_devices-api_internal_services.DeviceVehicleInfo": {
-            "type": "object",
-            "properties": {
-                "base_msrp": {
-                    "type": "integer"
-=======
+            "type": "object",
+            "properties": {
+                "authorizationCode": {
+                    "type": "string"
+                },
+                "redirectUri": {
+                    "type": "string"
+                },
+                "region": {
+                    "type": "string"
+                }
+            }
+        },
         "internal_controllers.CompleteOAuthExchangeResponse": {
             "type": "object",
             "properties": {
@@ -3642,20 +3412,12 @@
                 "canProtocol": {
                     "description": "CANProtocol is the protocol that was detected by edge-network from the autopi.",
                     "type": "string"
->>>>>>> b02fefd4
-                },
-                "driven_wheels": {
-                    "type": "string"
-                },
-                "epa_class": {
-                    "type": "string"
-<<<<<<< HEAD
-                },
-                "fuel_tank_capacity_gal": {
-                    "type": "string"
-                },
-                "fuel_type": {
-=======
+                },
+                "countryCode": {
+                    "type": "string"
+                },
+                "vin": {
+                    "type": "string"
                 }
             }
         },
@@ -3724,35 +3486,11 @@
             "type": "object",
             "properties": {
                 "countryCode": {
->>>>>>> b02fefd4
-                    "type": "string"
-                },
-                "mpg": {
-                    "type": "string"
-                },
-<<<<<<< HEAD
-                "mpg_city": {
-                    "type": "string"
-                },
-                "mpg_highway": {
-                    "type": "string"
-                },
-                "number_of_doors": {
-                    "type": "string"
-                },
-                "vehicle_type": {
-                    "description": "VehicleType PASSENGER CAR, from NHTSA",
-                    "type": "string"
-                }
-            }
-        },
-        "github_com_DIMO-Network_devices-api_internal_services.ErrorCodesResponse": {
-            "type": "object",
-            "properties": {
-                "code": {
-                    "type": "string",
-                    "example": "P0148"
-=======
+                    "type": "string"
+                },
+                "customImageUrl": {
+                    "type": "string"
+                },
                 "deviceDefinition": {
                     "$ref": "#/definitions/github_com_DIMO-Network_devices-api_internal_services.DeviceDefinition"
                 },
@@ -3820,1156 +3558,6 @@
                 },
                 "tokenId": {
                     "$ref": "#/definitions/big.Int"
->>>>>>> b02fefd4
-                },
-                "description": {
-                    "type": "string",
-                    "example": "Fuel delivery error"
-                }
-            }
-        },
-<<<<<<< HEAD
-        "github_com_DIMO-Network_devices-api_internal_services.PowertrainType": {
-            "type": "string",
-            "enum": [
-                "ICE",
-                "HEV",
-                "PHEV",
-                "BEV",
-                "FCEV"
-            ],
-            "x-enum-varnames": [
-                "ICE",
-                "HEV",
-                "PHEV",
-                "BEV",
-                "FCEV"
-            ]
-        },
-        "github_com_DIMO-Network_devices-api_internal_services.UserDeviceMetadata": {
-=======
-        "internal_controllers.VINCredentialData": {
->>>>>>> b02fefd4
-            "type": "object",
-            "properties": {
-                "canProtocol": {
-                    "description": "CANProtocol is the protocol that was detected by edge-network from the autopi.",
-                    "type": "string"
-                },
-                "elasticDefinitionSynced": {
-                    "type": "boolean"
-                },
-<<<<<<< HEAD
-                "elasticRegionSynced": {
-                    "type": "boolean"
-                },
-                "geoDecodedCountry": {
-                    "type": "string"
-                },
-                "geoDecodedStateProv": {
-                    "type": "string"
-                },
-                "postal_code": {
-                    "type": "string"
-                },
-                "powertrainType": {
-                    "$ref": "#/definitions/github_com_DIMO-Network_devices-api_internal_services.PowertrainType"
-                }
-            }
-=======
-                "vin": {
-                    "type": "string"
-                }
-            }
-        },
-        "math.HexOrDecimal256": {
-            "type": "object"
->>>>>>> b02fefd4
-        },
-        "smartcar.TirePressure": {
-            "type": "object",
-            "properties": {
-                "age": {
-                    "description": "Deprecated: Should use DataAge instead of Age",
-                    "type": "string"
-                },
-                "backLeft": {
-                    "type": "number"
-                },
-<<<<<<< HEAD
-                "type": {
-                    "type": "string"
-                },
-                "vendor": {
-                    "type": "string"
-                }
-            }
-        },
-        "grpc.Integration_AutoPiPowertrainTemplate": {
-            "type": "object",
-            "properties": {
-                "BEV": {
-                    "type": "integer"
-                },
-                "HEV": {
-                    "type": "integer"
-                },
-                "ICE": {
-                    "type": "integer"
-                },
-                "PHEV": {
-                    "type": "integer"
-                }
-            }
-        },
-        "internal_controllers.AutoPiClaimRequest": {
-            "type": "object",
-            "properties": {
-                "aftermarketDeviceSignature": {
-                    "description": "AftermarketDeviceSignature is the signature from the aftermarket device.",
-=======
-                "backRight": {
-                    "type": "number"
-                },
-                "dataAge": {
-                    "type": "string"
-                },
-                "frontLeft": {
-                    "type": "number"
-                },
-                "frontRight": {
-                    "type": "number"
-                },
-                "requestId": {
->>>>>>> b02fefd4
-                    "type": "string"
-                },
-                "unitSystem": {
-                    "$ref": "#/definitions/smartcar.UnitSystem"
-                }
-            }
-        },
-<<<<<<< HEAD
-        "internal_controllers.AutoPiDeviceInfo": {
-            "type": "object",
-            "properties": {
-                "beneficiaryAddress": {
-                    "type": "array",
-                    "items": {
-                        "type": "integer"
-                    }
-                },
-                "claim": {
-                    "description": "Claim contains the status of the on-chain claiming meta-transaction.",
-                    "allOf": [
-                        {
-                            "$ref": "#/definitions/internal_controllers.AutoPiTransactionStatus"
-                        }
-                    ]
-                },
-                "deviceId": {
-                    "type": "string"
-                },
-                "dockerReleases": {
-                    "type": "array",
-                    "items": {
-                        "type": "integer"
-                    }
-                },
-                "ethereumAddress": {
-                    "type": "array",
-                    "items": {
-                        "type": "integer"
-                    }
-                },
-                "hwRevision": {
-                    "type": "string"
-                },
-                "isUpdated": {
-                    "type": "boolean"
-                },
-                "lastCommunication": {
-                    "type": "string"
-                },
-                "manufacturer": {
-                    "$ref": "#/definitions/internal_controllers.ManufacturerInfo"
-                },
-                "ownerAddress": {
-                    "type": "string"
-                },
-                "pair": {
-                    "description": "Pair contains the status of the on-chain pairing meta-transaction.",
-                    "allOf": [
-                        {
-                            "$ref": "#/definitions/internal_controllers.AutoPiTransactionStatus"
-                        }
-                    ]
-                },
-                "releaseVersion": {
-                    "type": "string"
-                },
-                "shouldUpdate": {
-                    "type": "boolean"
-                },
-                "template": {
-                    "type": "integer"
-                },
-                "tokenId": {
-                    "$ref": "#/definitions/big.Int"
-                },
-                "unitId": {
-                    "type": "string"
-                },
-                "unpair": {
-                    "description": "Unpair contains the status of the on-chain unpairing meta-transaction.",
-                    "allOf": [
-                        {
-                            "$ref": "#/definitions/internal_controllers.AutoPiTransactionStatus"
-                        }
-                    ]
-                }
-            }
-        },
-        "internal_controllers.AutoPiPairRequest": {
-            "type": "object",
-            "properties": {
-                "aftermarketDeviceSignature": {
-                    "description": "AftermarketDeviceSignature is the 65-byte, hex-encoded Ethereum signature of\nthe pairing payload by the device. Only needed if the vehicle owner and aftermarket\ndevice owner are not the same.",
-                    "type": "array",
-                    "items": {
-                        "type": "integer"
-                    }
-                },
-                "externalId": {
-                    "type": "string"
-                },
-                "signature": {
-                    "type": "array",
-                    "items": {
-                        "type": "integer"
-                    }
-                }
-            }
-        },
-        "internal_controllers.AutoPiTransactionStatus": {
-            "type": "object",
-            "properties": {
-                "createdAt": {
-                    "description": "CreatedAt is the timestamp of the creation of the meta-transaction.",
-                    "type": "string",
-                    "example": "2022-10-01T09:22:21.002Z"
-                },
-                "hash": {
-                    "description": "Hash is the hexidecimal transaction hash, available for any transaction at the Submitted stage or greater.",
-                    "type": "string",
-                    "example": "0x28b4662f1e1b15083261a4a5077664f4003d58cb528826b7aab7fad466c28e70"
-                },
-                "status": {
-                    "description": "Status is the state of the transaction performing this operation. There are only four options.",
-                    "type": "string",
-                    "enum": [
-                        "Unsubmitted",
-                        "Submitted",
-                        "Mined",
-                        "Confirmed"
-                    ],
-                    "example": "Mined"
-                },
-                "updatedAt": {
-                    "description": "UpdatedAt is the last time we updated the status of the transaction.",
-                    "type": "string",
-                    "example": "2022-10-01T09:22:26.337Z"
-                }
-            }
-        },
-        "internal_controllers.BurnRequest": {
-            "type": "object",
-            "required": [
-                "signature"
-            ],
-            "properties": {
-                "signature": {
-                    "description": "Signature is the hex encoding of the EIP-712 signature result.",
-                    "type": "string"
-                },
-                "tokenId": {
-                    "$ref": "#/definitions/big.Int"
-                }
-            }
-        },
-        "internal_controllers.BurnSyntheticDeviceRequest": {
-            "type": "object",
-            "properties": {
-                "signature": {
-                    "type": "string"
-                }
-            }
-        },
-        "internal_controllers.CommandRequestStatusResp": {
-            "type": "object",
-            "properties": {
-                "command": {
-                    "type": "string",
-                    "example": "doors/unlock"
-                },
-                "createdAt": {
-                    "type": "string",
-                    "example": "2022-08-09T19:38:39Z"
-                },
-                "id": {
-                    "type": "string",
-                    "example": "2D8LqUHQtaMHH6LYPqznmJMBeZm"
-                },
-                "status": {
-                    "type": "string",
-                    "enum": [
-                        "Pending",
-                        "Complete",
-                        "Failed"
-                    ],
-                    "example": "Complete"
-                },
-                "updatedAt": {
-                    "type": "string",
-                    "example": "2022-08-09T19:39:22Z"
-                }
-            }
-        },
-        "internal_controllers.CommandResponse": {
-            "type": "object",
-            "properties": {
-                "requestId": {
-                    "type": "string"
-                }
-            }
-        },
-        "internal_controllers.CompleteOAuthExchangeRequest": {
-            "type": "object",
-            "properties": {
-                "authorizationCode": {
-                    "type": "string"
-                },
-                "redirectUri": {
-                    "type": "string"
-                },
-                "region": {
-                    "type": "string"
-                }
-            }
-        },
-        "internal_controllers.CompleteOAuthExchangeResponse": {
-            "type": "object",
-            "properties": {
-                "definition": {
-                    "$ref": "#/definitions/internal_controllers.DeviceDefinition"
-                },
-                "externalId": {
-                    "type": "string"
-                },
-                "vin": {
-                    "type": "string"
-                }
-            }
-        },
-        "internal_controllers.CompleteOAuthExchangeResponseWrapper": {
-            "type": "object",
-            "properties": {
-                "vehicles": {
-                    "type": "array",
-                    "items": {
-                        "$ref": "#/definitions/internal_controllers.CompleteOAuthExchangeResponse"
-                    }
-                }
-            }
-        },
-        "internal_controllers.CreateGeofence": {
-            "type": "object",
-            "properties": {
-                "h3Indexes": {
-                    "description": "required: false",
-                    "type": "array",
-                    "items": {
-                        "type": "string"
-                    }
-                },
-                "name": {
-                    "description": "required: true",
-                    "type": "string"
-                },
-                "type": {
-                    "description": "one of following: \"PrivacyFence\", \"TriggerEntry\", \"TriggerExit\"\nrequired: true",
-                    "type": "string"
-                },
-                "userDeviceIds": {
-                    "description": "Optionally link the geofence with a list of user device ID",
-                    "type": "array",
-                    "items": {
-                        "type": "string"
-                    }
-                }
-            }
-        },
-        "internal_controllers.DeviceDefinition": {
-            "type": "object",
-            "properties": {
-                "id": {
-                    "type": "string"
-                },
-                "make": {
-                    "type": "string"
-                },
-                "model": {
-                    "type": "string"
-                },
-                "year": {
-                    "type": "integer"
-                }
-            }
-        },
-        "internal_controllers.DeviceOffer": {
-            "type": "object",
-            "properties": {
-                "offerSets": {
-                    "description": "Contains a list of offer sets, one for each source",
-                    "type": "array",
-                    "items": {
-                        "$ref": "#/definitions/internal_controllers.OfferSet"
-                    }
-                }
-            }
-        },
-        "internal_controllers.DeviceRange": {
-            "type": "object",
-            "properties": {
-                "rangeSets": {
-                    "description": "Contains a list of range sets, one for each range basis (may be empty)",
-                    "type": "array",
-                    "items": {
-                        "$ref": "#/definitions/internal_controllers.RangeSet"
-                    }
-                }
-            }
-        },
-        "internal_controllers.DeviceSnapshot": {
-            "type": "object",
-            "properties": {
-                "ambientTemp": {
-                    "type": "number"
-                },
-                "batteryCapacity": {
-                    "type": "integer"
-                },
-                "batteryVoltage": {
-                    "type": "number"
-                },
-                "chargeLimit": {
-                    "type": "number"
-                },
-                "charging": {
-                    "type": "boolean"
-                },
-                "fuelPercentRemaining": {
-                    "type": "number"
-                },
-                "latitude": {
-                    "type": "number"
-                },
-                "longitude": {
-                    "type": "number"
-                },
-                "odometer": {
-                    "type": "number"
-                },
-                "oil": {
-                    "type": "number"
-                },
-                "range": {
-                    "type": "number"
-                },
-                "recordCreatedAt": {
-                    "type": "string"
-                },
-                "recordUpdatedAt": {
-                    "type": "string"
-                },
-                "soc": {
-                    "type": "number"
-                },
-                "tirePressure": {
-                    "$ref": "#/definitions/smartcar.TirePressure"
-                }
-            }
-        },
-        "internal_controllers.DeviceValuation": {
-            "type": "object",
-            "properties": {
-                "valuationSets": {
-                    "description": "Contains a list of valuation sets, one for each vendor",
-                    "type": "array",
-                    "items": {
-                        "$ref": "#/definitions/internal_controllers.ValuationSet"
-                    }
-                }
-            }
-        },
-        "internal_controllers.DocumentResponse": {
-            "type": "object",
-            "properties": {
-                "createdAt": {
-                    "type": "string"
-                },
-                "ext": {
-                    "type": "string"
-                },
-                "id": {
-                    "type": "string"
-                },
-                "name": {
-                    "type": "string"
-                },
-                "type": {
-                    "$ref": "#/definitions/internal_controllers.DocumentTypeEnum"
-                },
-                "url": {
-                    "type": "string"
-                },
-                "userDeviceId": {
-                    "type": "string"
-                }
-            }
-        },
-        "internal_controllers.DocumentTypeEnum": {
-            "type": "string",
-            "enum": [
-                "DriversLicense",
-                "Other",
-                "VehicleTitle",
-                "VehicleRegistration",
-                "VehicleInsurance",
-                "VehicleMaintenance",
-                "VehicleCustomImage"
-            ],
-            "x-enum-varnames": [
-                "DriversLicense",
-                "Other",
-                "VehicleTitle",
-                "VehicleRegistration",
-                "VehicleInsurance",
-                "VehicleMaintenance",
-                "VehicleCustomImage"
-            ]
-        },
-        "internal_controllers.GeoFenceUserDevice": {
-            "type": "object",
-            "properties": {
-                "mmy": {
-                    "type": "string"
-                },
-                "name": {
-                    "type": "string"
-                },
-                "userDeviceId": {
-                    "type": "string"
-                }
-            }
-        },
-        "internal_controllers.GetCommandsByIntegrationResponse": {
-            "type": "object",
-            "properties": {
-                "disabled": {
-                    "type": "array",
-                    "items": {
-                        "type": "string"
-                    }
-                },
-                "enabled": {
-                    "type": "array",
-                    "items": {
-                        "type": "string"
-                    }
-                }
-            }
-        },
-        "internal_controllers.GetGeofence": {
-            "type": "object",
-            "properties": {
-                "createdAt": {
-                    "type": "string"
-                },
-                "h3Indexes": {
-                    "type": "array",
-                    "items": {
-                        "type": "string"
-                    }
-                },
-                "id": {
-                    "type": "string"
-                },
-                "name": {
-                    "type": "string"
-                },
-                "type": {
-                    "type": "string"
-                },
-                "updatedAt": {
-                    "type": "string"
-                },
-                "userDevices": {
-                    "type": "array",
-                    "items": {
-                        "$ref": "#/definitions/internal_controllers.GeoFenceUserDevice"
-                    }
-                }
-            }
-        },
-        "internal_controllers.GetUserDeviceErrorCodeQueriesResponse": {
-            "type": "object",
-            "properties": {
-                "queries": {
-                    "type": "array",
-                    "items": {
-                        "$ref": "#/definitions/internal_controllers.GetUserDeviceErrorCodeQueriesResponseItem"
-                    }
-                }
-            }
-        },
-        "internal_controllers.GetUserDeviceErrorCodeQueriesResponseItem": {
-            "type": "object",
-            "properties": {
-                "clearedAt": {
-                    "description": "ClearedAt is the time at which the user cleared the codes from this query.\nMay be null.",
-                    "type": "string",
-                    "example": "2023-05-23T12:57:05Z"
-                },
-                "errorCodes": {
-                    "type": "array",
-                    "items": {
-                        "$ref": "#/definitions/github_com_DIMO-Network_devices-api_internal_services.ErrorCodesResponse"
-                    }
-                },
-                "requestedAt": {
-                    "type": "string",
-                    "example": "2023-05-23T12:56:36Z"
-                }
-            }
-        },
-        "internal_controllers.GetUserDeviceIntegrationResponse": {
-            "type": "object",
-            "properties": {
-                "createdAt": {
-                    "description": "CreatedAt is the creation time of this integration for this device.",
-                    "type": "string"
-                },
-                "externalId": {
-                    "description": "ExternalID is the identifier used by the third party for the device. It may be absent if we\nhaven't authorized yet.",
-                    "type": "string"
-                },
-                "status": {
-                    "description": "Status is one of \"Pending\", \"PendingFirstData\", \"Active\", \"Failed\", \"DuplicateIntegration\".",
-                    "type": "string"
-                }
-            }
-        },
-        "internal_controllers.ManufacturerInfo": {
-            "type": "object",
-            "properties": {
-                "name": {
-                    "type": "string"
-                },
-                "tokenId": {
-                    "$ref": "#/definitions/big.Int"
-                }
-            }
-        },
-        "internal_controllers.MintRequest": {
-            "type": "object",
-            "required": [
-                "imageData",
-                "signature"
-            ],
-            "properties": {
-                "imageData": {
-                    "description": "ImageData contains the base64-encoded NFT PNG image.",
-                    "type": "string"
-                },
-                "imageDataTransparent": {
-                    "description": "ImageDataTransparent contains the base64-encoded NFT PNG image\nwith a transparent background, for use in the app. For compatibility\nwith older versions it is not required.",
-                    "type": "string"
-                },
-                "signature": {
-                    "description": "Signature is the hex encoding of the EIP-712 signature result.",
-                    "type": "string"
-                }
-            }
-        },
-        "internal_controllers.MintSyntheticDeviceRequest": {
-            "type": "object",
-            "properties": {
-                "signature": {
-                    "type": "string",
-                    "example": "0xc565d38982e1a5004efb5ee390fba0a08bb5e72b3f3e91094c66bc395c324f785425d58d5c1a601372d9c16164e380c63e89f1e0ea95fdefdf7b2854c4f938e81b"
-                }
-            }
-        },
-        "internal_controllers.MyDevicesResp": {
-            "type": "object",
-            "properties": {
-                "sharedDevices": {
-                    "type": "array",
-                    "items": {
-                        "$ref": "#/definitions/internal_controllers.UserDeviceFull"
-                    }
-                },
-                "userDevices": {
-                    "type": "array",
-                    "items": {
-                        "$ref": "#/definitions/internal_controllers.UserDeviceFull"
-                    }
-                }
-            }
-        },
-        "internal_controllers.NFTAttribute": {
-            "type": "object",
-            "properties": {
-                "trait_type": {
-                    "type": "string"
-                },
-                "value": {
-                    "type": "string"
-                }
-            }
-        },
-        "internal_controllers.NFTData": {
-            "type": "object",
-            "properties": {
-                "ownerAddress": {
-                    "description": "OwnerAddress is the Ethereum address of the NFT owner.",
-                    "type": "array",
-                    "items": {
-                        "type": "integer"
-                    }
-                },
-                "status": {
-                    "description": "Status is the minting status of the NFT.",
-                    "type": "string",
-                    "enum": [
-                        "Unstarted",
-                        "Submitted",
-                        "Mined",
-                        "Confirmed"
-                    ],
-                    "example": "Confirmed"
-                },
-                "tokenId": {
-                    "type": "number",
-                    "example": 37
-                },
-                "tokenUri": {
-                    "type": "string",
-                    "example": "https://nft.dimo.zone/37"
-                },
-                "txHash": {
-                    "description": "TxHash is the hash of the minting transaction.",
-                    "type": "string",
-                    "example": "0x30bce3da6985897224b29a0fe064fd2b426bb85a394cc09efe823b5c83326a8e"
-                }
-            }
-        },
-        "internal_controllers.NFTImageData": {
-            "type": "object",
-            "required": [
-                "imageData"
-            ],
-            "properties": {
-                "imageData": {
-                    "description": "ImageData contains the base64-encoded NFT PNG image.",
-                    "type": "string"
-                },
-                "imageDataTransparent": {
-                    "description": "ImageDataTransparent contains the base64-encoded NFT PNG image\nwith a transparent background, for use in the app. For compatibility\nwith older versions it is not required.",
-                    "type": "string"
-                }
-            }
-        },
-        "internal_controllers.NFTMetadataResp": {
-            "type": "object",
-            "properties": {
-                "attributes": {
-                    "type": "array",
-                    "items": {
-                        "$ref": "#/definitions/internal_controllers.NFTAttribute"
-                    }
-                },
-                "description": {
-                    "type": "string"
-                },
-                "image": {
-                    "type": "string"
-                },
-                "name": {
-                    "type": "string"
-                }
-            }
-        },
-        "internal_controllers.Offer": {
-            "type": "object",
-            "properties": {
-                "declineReason": {
-                    "description": "The reason the offer was declined from the vendor",
-                    "type": "string"
-                },
-                "error": {
-                    "description": "An error from the vendor (eg. when the VIN is invalid)",
-                    "type": "string"
-                },
-                "grade": {
-                    "description": "The grade of the offer from the vendor (eg. \"RETAIL\")",
-                    "type": "string"
-                },
-                "price": {
-                    "description": "The offer price from the vendor",
-                    "type": "integer"
-                },
-                "url": {
-                    "description": "The offer URL from the vendor",
-                    "type": "string"
-                },
-                "vendor": {
-                    "description": "The vendor of the offer (eg. \"carmax\", \"carvana\", etc.)",
-                    "type": "string"
-                }
-            }
-        },
-        "internal_controllers.OfferSet": {
-            "type": "object",
-            "properties": {
-                "mileage": {
-                    "description": "The mileage used for the offers",
-                    "type": "integer"
-                },
-                "offers": {
-                    "description": "Contains a list of offers from the source",
-                    "type": "array",
-                    "items": {
-                        "$ref": "#/definitions/internal_controllers.Offer"
-                    }
-                },
-                "source": {
-                    "description": "The source of the offers (eg. \"drivly\")",
-                    "type": "string"
-                },
-                "updated": {
-                    "description": "The time the offers were pulled",
-                    "type": "string"
-                },
-                "zipCode": {
-                    "description": "This will be the zip code used (if any) for the offers request regardless if the source uses it",
-                    "type": "string"
-                }
-            }
-        },
-        "internal_controllers.Privilege": {
-            "type": "object",
-            "properties": {
-                "expiry": {
-                    "type": "string"
-                },
-                "id": {
-                    "type": "integer"
-                },
-                "updatedAt": {
-                    "type": "string"
-                }
-            }
-        },
-        "internal_controllers.PrivilegeUser": {
-            "type": "object",
-            "properties": {
-                "address": {
-                    "type": "string"
-                },
-                "privileges": {
-                    "type": "array",
-                    "items": {
-                        "$ref": "#/definitions/internal_controllers.Privilege"
-                    }
-                }
-            }
-        },
-        "internal_controllers.QueryDeviceErrorCodesReq": {
-            "type": "object",
-            "properties": {
-                "errorCodes": {
-                    "type": "array",
-                    "items": {
-                        "type": "string"
-                    },
-                    "example": [
-                        "P0106",
-                        "P0279"
-                    ]
-                }
-            }
-        },
-        "internal_controllers.QueryDeviceErrorCodesResponse": {
-            "type": "object",
-            "properties": {
-                "clearedAt": {
-                    "type": "string"
-                },
-                "errorCodes": {
-                    "type": "array",
-                    "items": {
-                        "$ref": "#/definitions/github_com_DIMO-Network_devices-api_internal_services.ErrorCodesResponse"
-                    }
-                }
-            }
-        },
-        "internal_controllers.RangeSet": {
-            "type": "object",
-            "properties": {
-                "rangeBasis": {
-                    "description": "The basis for the range calculation (eg. \"MPG\" or \"MPG Highway\")",
-                    "type": "string"
-                },
-                "rangeDistance": {
-                    "description": "The estimated range distance",
-                    "type": "integer"
-                },
-                "rangeUnit": {
-                    "description": "The unit used for the rangeDistance (eg. \"miles\" or \"kilometers\")",
-                    "type": "string"
-                },
-                "updated": {
-                    "description": "The time the data was collected",
-                    "type": "string"
-                }
-            }
-        },
-        "internal_controllers.RegisterDeviceIntegrationRequest": {
-            "type": "object",
-            "properties": {
-                "accessToken": {
-                    "type": "string"
-                },
-                "code": {
-                    "description": "Code is an OAuth authorization code. Not used in all integrations.",
-                    "type": "string"
-                },
-                "expiresIn": {
-                    "type": "integer"
-                },
-                "externalId": {
-                    "description": "ExternalID is the only field needed for AutoPi registrations. It is the UnitID.",
-                    "type": "string"
-                },
-                "redirectURI": {
-                    "description": "RedirectURI is the OAuth redirect URI used by the frontend. Not used in all integrations.",
-                    "type": "string"
-                },
-                "refreshToken": {
-                    "type": "string"
-                },
-                "version": {
-                    "type": "integer"
-                }
-            }
-        },
-        "internal_controllers.RegisterUserDevice": {
-            "type": "object",
-            "properties": {
-                "countryCode": {
-                    "type": "string"
-                },
-                "deviceDefinitionId": {
-                    "type": "string"
-                }
-            }
-        },
-        "internal_controllers.RegisterUserDeviceResponse": {
-            "type": "object",
-            "properties": {
-                "deviceDefinitionId": {
-                    "type": "string"
-                },
-                "integrationCapabilities": {
-                    "type": "array",
-                    "items": {
-                        "$ref": "#/definitions/github_com_DIMO-Network_devices-api_internal_services.DeviceCompatibility"
-                    }
-                },
-                "userDeviceId": {
-                    "type": "string"
-                }
-            }
-        },
-        "internal_controllers.RegisterUserDeviceSmartcar": {
-            "type": "object",
-            "properties": {
-                "code": {
-                    "description": "Code refers to the auth code provided by smartcar when user logs in",
-                    "type": "string"
-                },
-                "countryCode": {
-                    "type": "string"
-                },
-                "redirectURI": {
-                    "type": "string"
-                }
-            }
-        },
-        "internal_controllers.RegisterUserDeviceVIN": {
-            "type": "object",
-            "properties": {
-                "canProtocol": {
-                    "description": "CANProtocol is the protocol that was detected by edge-network from the autopi.",
-                    "type": "string"
-                },
-                "countryCode": {
-                    "type": "string"
-                },
-                "vin": {
-                    "type": "string"
-                }
-            }
-        },
-        "internal_controllers.SyntheticDeviceStatus": {
-            "type": "object",
-            "properties": {
-                "address": {
-                    "type": "string",
-                    "example": "0xAED7EA8035eEc47E657B34eF5D020c7005487443"
-                },
-                "status": {
-                    "type": "string",
-                    "enum": [
-                        "Unstarted",
-                        "Submitted",
-                        "Mined",
-                        "Confirmed"
-                    ],
-                    "example": "Confirmed"
-                },
-                "tokenId": {
-                    "type": "number",
-                    "example": 15
-                },
-                "txHash": {
-                    "type": "string",
-                    "example": "0x30bce3da6985897224b29a0fe064fd2b426bb85a394cc09efe823b5c83326a8e"
-                }
-            }
-        },
-        "internal_controllers.UpdateCountryCodeReq": {
-            "type": "object",
-            "properties": {
-                "countryCode": {
-                    "type": "string"
-                }
-            }
-        },
-        "internal_controllers.UpdateNameReq": {
-            "type": "object",
-            "properties": {
-                "name": {
-                    "type": "string"
-                }
-            }
-        },
-        "internal_controllers.UpdateVINReq": {
-            "type": "object",
-            "required": [
-                "vin"
-            ],
-            "properties": {
-                "signature": {
-                    "description": "Signature is the hex-encoded result of the AutoPi signing the VIN. It must\nbe present to verify the VIN.",
-                    "type": "string",
-                    "example": "16b15f88bbd2e0a22d1d0084b8b7080f2003ea83eab1a00f80d8c18446c9c1b6224f17aa09eaf167717ca4f355bb6dc94356e037edf3adf6735a86fc3741f5231b"
-                },
-                "vin": {
-                    "description": "VIN is a vehicle identification number. At the very least, it must be\n17 characters in length and contain only letters and numbers.",
-                    "type": "string",
-                    "example": "4Y1SL65848Z411439"
-                }
-            }
-        },
-        "internal_controllers.UserDeviceFull": {
-            "type": "object",
-            "properties": {
-                "countryCode": {
-                    "type": "string"
-                },
-                "customImageUrl": {
-                    "type": "string"
-                },
-                "deviceDefinition": {
-                    "$ref": "#/definitions/github_com_DIMO-Network_devices-api_internal_services.DeviceDefinition"
-                },
-                "id": {
-                    "type": "string"
-                },
-                "integrations": {
-                    "type": "array",
-                    "items": {
-                        "$ref": "#/definitions/internal_controllers.UserDeviceIntegrationStatus"
-                    }
-                },
-                "metadata": {
-                    "$ref": "#/definitions/github_com_DIMO-Network_devices-api_internal_services.UserDeviceMetadata"
-                },
-                "name": {
-                    "type": "string"
-                },
-                "nft": {
-                    "$ref": "#/definitions/internal_controllers.NFTData"
-                },
-                "optedInAt": {
-                    "type": "string"
-                },
-                "privilegedUsers": {
-                    "type": "array",
-                    "items": {
-                        "$ref": "#/definitions/internal_controllers.PrivilegeUser"
-                    }
-                },
-                "vin": {
-                    "type": "string"
-                },
-                "vinConfirmed": {
-                    "type": "boolean"
-                },
-                "vinCredential": {
-                    "$ref": "#/definitions/internal_controllers.VINCredentialData"
-                }
-            }
-        },
-        "internal_controllers.UserDeviceIntegrationStatus": {
-            "type": "object",
-            "properties": {
-                "createdAt": {
-                    "type": "string"
-                },
-                "externalId": {
-                    "type": "string"
-                },
-                "integrationId": {
-                    "type": "string"
-                },
-                "integrationVendor": {
-                    "type": "string"
-                },
-                "metadata": {
-                    "type": "string"
-                },
-                "status": {
-                    "type": "string"
-                },
-                "syntheticDevice": {
-                    "$ref": "#/definitions/internal_controllers.SyntheticDeviceStatus"
-                },
-                "tokenId": {
-                    "$ref": "#/definitions/big.Int"
                 },
                 "updatedAt": {
                     "type": "string"
@@ -4989,77 +3577,6 @@
                     "type": "boolean"
                 },
                 "vin": {
-                    "type": "string"
-                }
-            }
-        },
-        "internal_controllers.ValuationSet": {
-            "type": "object",
-            "properties": {
-                "currency": {
-                    "description": "eg. USD or EUR",
-                    "type": "string"
-                },
-                "mileage": {
-                    "description": "The mileage used for the valuation",
-                    "type": "integer"
-                },
-                "odometer": {
-                    "type": "integer"
-                },
-                "odometerUnit": {
-                    "type": "string"
-                },
-                "retail": {
-                    "description": "retail is equal to retailAverage when available",
-                    "type": "integer"
-                },
-                "retailAverage": {
-                    "type": "integer"
-                },
-                "retailClean": {
-                    "description": "retailClean, retailAverage, and retailRough my not always be available",
-                    "type": "integer"
-                },
-                "retailRough": {
-                    "type": "integer"
-                },
-                "retailSource": {
-                    "description": "Useful when Drivly returns multiple vendors and we've selected one (eg. \"drivly:blackbook\")",
-                    "type": "string"
-                },
-                "tradeIn": {
-                    "description": "tradeIn is equal to tradeInAverage when available",
-                    "type": "integer"
-                },
-                "tradeInAverage": {
-                    "type": "integer"
-                },
-                "tradeInClean": {
-                    "description": "tradeInClean, tradeInAverage, and tradeInRough my not always be available",
-                    "type": "integer"
-                },
-                "tradeInRough": {
-                    "type": "integer"
-                },
-                "tradeInSource": {
-                    "description": "Useful when Drivly returns multiple vendors and we've selected one (eg. \"drivly:blackbook\")",
-                    "type": "string"
-                },
-                "updated": {
-                    "description": "The time the valuation was pulled or in the case of blackbook, this may be the event time of the device odometer which was used for the valuation",
-                    "type": "string"
-                },
-                "userDisplayPrice": {
-                    "description": "UserDisplayPrice the top level value to show to users in mobile app",
-                    "type": "integer"
-                },
-                "vendor": {
-                    "description": "The source of the valuation (eg. \"drivly\" or \"blackbook\")",
-                    "type": "string"
-                },
-                "zipCode": {
-                    "description": "This will be the zip code used (if any) for the valuation request regardless if the vendor uses it",
                     "type": "string"
                 }
             }
@@ -5103,14 +3620,6 @@
                 "metric",
                 "imperial"
             ],
-=======
-        "smartcar.UnitSystem": {
-            "type": "string",
-            "enum": [
-                "metric",
-                "imperial"
-            ],
->>>>>>> b02fefd4
             "x-enum-varnames": [
                 "Metric",
                 "Imperial"
