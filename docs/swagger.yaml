--- conflicted
+++ resolved
@@ -133,13 +133,10 @@
       externalId:
         type: string
       signature:
-<<<<<<< HEAD
         description: |-
           AftermarketDeviceSignature is the 65-byte, hex-encoded Ethereum signature of
           the pairing payload by the device. Only needed if the vehicle owner and aftermarket
           device owner are not the same.
-=======
->>>>>>> 7d240704
         items:
           type: integer
         type: array
@@ -193,7 +190,6 @@
       createdAt:
         example: "2022-08-09T19:38:39Z"
         type: string
-<<<<<<< HEAD
       id:
         example: 2D8LqUHQtaMHH6LYPqznmJMBeZm
         type: string
@@ -334,8 +330,689 @@
         type: string
       ext:
         type: string
-=======
->>>>>>> 7d240704
+      id:
+        type: string
+      name:
+        type: string
+      type:
+        type: string
+      url:
+        type: string
+      userDeviceId:
+        type: string
+    type: object
+  github.com_DIMO-Network_devices-api_internal_controllers.GeoFenceUserDevice:
+    properties:
+      mmy:
+        type: string
+      name:
+        type: string
+      userDeviceId:
+        type: string
+    type: object
+  github.com_DIMO-Network_devices-api_internal_controllers.GetGeofence:
+    properties:
+      createdAt:
+        type: string
+      h3Indexes:
+        items:
+          type: string
+        type: array
+      id:
+        type: string
+      name:
+        type: string
+      type:
+        type: string
+      updatedAt:
+        type: string
+      userDevices:
+        items:
+          $ref: '#/definitions/github.com_DIMO-Network_devices-api_internal_controllers.GeoFenceUserDevice'
+        type: array
+    type: object
+  github.com_DIMO-Network_devices-api_internal_controllers.GetUserDeviceErrorCodeQueriesResponse:
+    properties:
+      queries:
+        items:
+          $ref: '#/definitions/github.com_DIMO-Network_devices-api_internal_controllers.GetUserDeviceErrorCodeQueriesResponseItem'
+        type: array
+    type: object
+  github.com_DIMO-Network_devices-api_internal_controllers.GetUserDeviceErrorCodeQueriesResponseItem:
+    properties:
+      clearedAt:
+        description: |-
+          ClearedAt is the time at which the user cleared the codes from this query.
+          May be null.
+        example: "2023-05-23T12:57:05Z"
+        type: string
+      errorCodes:
+        items:
+          $ref: '#/definitions/services.ErrorCodesResponse'
+        type: array
+      requestedAt:
+        example: "2023-05-23T12:56:36Z"
+        type: string
+    type: object
+  github.com_DIMO-Network_devices-api_internal_controllers.GetUserDeviceIntegrationResponse:
+    properties:
+      createdAt:
+        description: CreatedAt is the creation time of this integration for this device.
+        type: string
+      externalId:
+        description: |-
+          ExternalID is the identifier used by the third party for the device. It may be absent if we
+          haven't authorized yet.
+        type: string
+      status:
+        description: Status is one of "Pending", "PendingFirstData", "Active", "Failed",
+          "DuplicateIntegration".
+        type: string
+    type: object
+  github.com_DIMO-Network_devices-api_internal_controllers.ManufacturerInfo:
+    properties:
+      name:
+        type: string
+      tokenId:
+        $ref: '#/definitions/big.Int'
+    type: object
+  github.com_DIMO-Network_devices-api_internal_controllers.MintRequest:
+    properties:
+      imageData:
+        description: ImageData contains the base64-encoded NFT PNG image.
+        type: string
+      imageDataTransparent:
+        description: |-
+          ImageDataTransparent contains the base64-encoded NFT PNG image
+          with a transparent background, for use in the app. For compatibility
+          with older versions it is not required.
+        type: string
+      signature:
+        description: Signature is the hex encoding of the EIP-712 signature result.
+        type: string
+    required:
+    - imageData
+    - signature
+    type: object
+  github.com_DIMO-Network_devices-api_internal_controllers.MintSyntheticDeviceRequest:
+    properties:
+      signature:
+        example: 0xc565d38982e1a5004efb5ee390fba0a08bb5e72b3f3e91094c66bc395c324f785425d58d5c1a601372d9c16164e380c63e89f1e0ea95fdefdf7b2854c4f938e81b
+        type: string
+    type: object
+  github.com_DIMO-Network_devices-api_internal_controllers.MyDevicesResp:
+    properties:
+      sharedDevices:
+        items:
+          $ref: '#/definitions/github.com_DIMO-Network_devices-api_internal_controllers.UserDeviceFull'
+        type: array
+      userDevices:
+        items:
+          $ref: '#/definitions/github.com_DIMO-Network_devices-api_internal_controllers.UserDeviceFull'
+        type: array
+    type: object
+  github.com_DIMO-Network_devices-api_internal_controllers.NFTAttribute:
+    properties:
+      trait_type:
+        type: string
+      value:
+        type: string
+    type: object
+  github.com_DIMO-Network_devices-api_internal_controllers.NFTData:
+    properties:
+      ownerAddress:
+        description: OwnerAddress is the Ethereum address of the NFT owner.
+        items:
+          type: integer
+        type: array
+      status:
+        description: Status is the minting status of the NFT.
+        enum:
+        - Unstarted
+        - Submitted
+        - Mined
+        - Confirmed
+        example: Confirmed
+        type: string
+      tokenId:
+        example: 37
+        type: number
+      tokenUri:
+        example: https://nft.dimo.zone/37
+        type: string
+      txHash:
+        description: TxHash is the hash of the minting transaction.
+        example: 0x30bce3da6985897224b29a0fe064fd2b426bb85a394cc09efe823b5c83326a8e
+        type: string
+    type: object
+  github.com_DIMO-Network_devices-api_internal_controllers.NFTImageData:
+    properties:
+      imageData:
+        description: ImageData contains the base64-encoded NFT PNG image.
+        type: string
+      imageDataTransparent:
+        description: |-
+          ImageDataTransparent contains the base64-encoded NFT PNG image
+          with a transparent background, for use in the app. For compatibility
+          with older versions it is not required.
+        type: string
+    required:
+    - imageData
+    type: object
+  github.com_DIMO-Network_devices-api_internal_controllers.NFTMetadataResp:
+    properties:
+      attributes:
+        items:
+          $ref: '#/definitions/github.com_DIMO-Network_devices-api_internal_controllers.NFTAttribute'
+        type: array
+      description:
+        type: string
+      image:
+        type: string
+      name:
+        type: string
+    type: object
+  github.com_DIMO-Network_devices-api_internal_controllers.Offer:
+    properties:
+      declineReason:
+        description: The reason the offer was declined from the vendor
+        type: string
+      error:
+        description: An error from the vendor (eg. when the VIN is invalid)
+        type: string
+      grade:
+        description: The grade of the offer from the vendor (eg. "RETAIL")
+        type: string
+      price:
+        description: The offer price from the vendor
+        type: integer
+      url:
+        description: The offer URL from the vendor
+        type: string
+      vendor:
+        description: The vendor of the offer (eg. "carmax", "carvana", etc.)
+        type: string
+    type: object
+  github.com_DIMO-Network_devices-api_internal_controllers.OfferSet:
+    properties:
+      mileage:
+        description: The mileage used for the offers
+        type: integer
+      offers:
+        description: Contains a list of offers from the source
+        items:
+          $ref: '#/definitions/github.com_DIMO-Network_devices-api_internal_controllers.Offer'
+        type: array
+      source:
+        description: The source of the offers (eg. "drivly")
+        type: string
+      updated:
+        description: The time the offers were pulled
+        type: string
+      zipCode:
+        description: This will be the zip code used (if any) for the offers request
+          regardless if the source uses it
+        type: string
+    type: object
+  github.com_DIMO-Network_devices-api_internal_controllers.Privilege:
+    properties:
+      expiry:
+        type: string
+      id:
+        type: integer
+      updatedAt:
+        type: string
+    type: object
+  github.com_DIMO-Network_devices-api_internal_controllers.PrivilegeUser:
+    properties:
+      address:
+        type: string
+      privileges:
+        items:
+          $ref: '#/definitions/github.com_DIMO-Network_devices-api_internal_controllers.Privilege'
+        type: array
+    type: object
+  github.com_DIMO-Network_devices-api_internal_controllers.QueryDeviceErrorCodesReq:
+    properties:
+      errorCodes:
+        example:
+        - P0106
+        - P0279
+        items:
+          type: string
+        type: array
+    type: object
+  github.com_DIMO-Network_devices-api_internal_controllers.QueryDeviceErrorCodesResponse:
+    properties:
+      clearedAt:
+        type: string
+      errorCodes:
+        items:
+          $ref: '#/definitions/services.ErrorCodesResponse'
+        type: array
+    type: object
+  github.com_DIMO-Network_devices-api_internal_controllers.RangeSet:
+    properties:
+      rangeBasis:
+        description: The basis for the range calculation (eg. "MPG" or "MPG Highway")
+        type: string
+      rangeDistance:
+        description: The estimated range distance
+        type: integer
+      rangeUnit:
+        description: The unit used for the rangeDistance (eg. "miles" or "kilometers")
+        type: string
+      updated:
+        description: The time the data was collected
+        type: string
+    type: object
+  github.com_DIMO-Network_devices-api_internal_controllers.RegisterDeviceIntegrationRequest:
+    properties:
+      accessToken:
+        type: string
+      code:
+        description: Code is an OAuth authorization code. Not used in all integrations.
+        type: string
+      expiresIn:
+        type: integer
+      externalId:
+        description: ExternalID is the only field needed for AutoPi registrations.
+          It is the UnitID.
+        type: string
+      redirectURI:
+        description: RedirectURI is the OAuth redirect URI used by the frontend. Not
+          used in all integrations.
+        type: string
+      refreshToken:
+        type: string
+      version:
+        type: integer
+    type: object
+  github.com_DIMO-Network_devices-api_internal_controllers.RegisterUserDevice:
+    properties:
+      countryCode:
+        type: string
+      deviceDefinitionId:
+        type: string
+    type: object
+  github.com_DIMO-Network_devices-api_internal_controllers.RegisterUserDeviceResponse:
+    properties:
+      deviceDefinitionId:
+        type: string
+      integrationCapabilities:
+        items:
+          $ref: '#/definitions/services.DeviceCompatibility'
+        type: array
+      userDeviceId:
+        type: string
+    type: object
+  github.com_DIMO-Network_devices-api_internal_controllers.RegisterUserDeviceSmartcar:
+    properties:
+      code:
+        description: Code refers to the auth code provided by smartcar when user logs
+          in
+        type: string
+      countryCode:
+        type: string
+      redirectURI:
+        type: string
+    type: object
+  github.com_DIMO-Network_devices-api_internal_controllers.RegisterUserDeviceVIN:
+    properties:
+      canProtocol:
+        description: CANProtocol is the protocol that was detected by edge-network
+          from the autopi.
+        type: string
+      countryCode:
+        type: string
+      vin:
+        type: string
+    type: object
+  github.com_DIMO-Network_devices-api_internal_controllers.SyntheticDeviceStatus:
+    properties:
+      address:
+        example: 0xAED7EA8035eEc47E657B34eF5D020c7005487443
+        type: string
+      status:
+        enum:
+        - Unstarted
+        - Submitted
+        - Mined
+        - Confirmed
+        example: Confirmed
+        type: string
+      tokenId:
+        example: 15
+        type: number
+      txHash:
+        example: 0x30bce3da6985897224b29a0fe064fd2b426bb85a394cc09efe823b5c83326a8e
+        type: string
+    type: object
+  github.com_DIMO-Network_devices-api_internal_controllers.UpdateCountryCodeReq:
+    properties:
+      countryCode:
+        type: string
+    type: object
+  github.com_DIMO-Network_devices-api_internal_controllers.UpdateNameReq:
+    properties:
+      name:
+        type: string
+    type: object
+  github.com_DIMO-Network_devices-api_internal_controllers.UpdateVINReq:
+    properties:
+      signature:
+        description: |-
+          Signature is the hex-encoded result of the AutoPi signing the VIN. It must
+          be present to verify the VIN.
+        example: 16b15f88bbd2e0a22d1d0084b8b7080f2003ea83eab1a00f80d8c18446c9c1b6224f17aa09eaf167717ca4f355bb6dc94356e037edf3adf6735a86fc3741f5231b
+        type: string
+      vin:
+        description: |-
+          VIN is a vehicle identification number. At the very least, it must be
+          17 characters in length and contain only letters and numbers.
+        example: 4Y1SL65848Z411439
+        type: string
+    required:
+    - vin
+    type: object
+  github.com_DIMO-Network_devices-api_internal_controllers.UserDeviceFull:
+    properties:
+      countryCode:
+        type: string
+      customImageUrl:
+        type: string
+      deviceDefinition:
+        $ref: '#/definitions/services.DeviceDefinition'
+      id:
+        type: string
+      integrations:
+        items:
+          $ref: '#/definitions/github.com_DIMO-Network_devices-api_internal_controllers.UserDeviceIntegrationStatus'
+        type: array
+      metadata:
+        $ref: '#/definitions/services.UserDeviceMetadata'
+      name:
+        type: string
+      nft:
+        $ref: '#/definitions/github.com_DIMO-Network_devices-api_internal_controllers.NFTData'
+      optedInAt:
+        type: string
+      privilegedUsers:
+        items:
+          $ref: '#/definitions/github.com_DIMO-Network_devices-api_internal_controllers.PrivilegeUser'
+        type: array
+      vin:
+        type: string
+      vinConfirmed:
+        type: boolean
+      vinCredential:
+        $ref: '#/definitions/github.com_DIMO-Network_devices-api_internal_controllers.VINCredentialData'
+    type: object
+  github.com_DIMO-Network_devices-api_internal_controllers.UserDeviceIntegrationStatus:
+    properties:
+      createdAt:
+        type: string
+      externalId:
+        type: string
+      integrationId:
+        type: string
+      integrationVendor:
+        type: string
+      metadata:
+        type: string
+      status:
+        type: string
+      syntheticDevice:
+        $ref: '#/definitions/github.com_DIMO-Network_devices-api_internal_controllers.SyntheticDeviceStatus'
+      tokenId:
+        $ref: '#/definitions/big.Int'
+      updatedAt:
+        type: string
+    type: object
+  github.com_DIMO-Network_devices-api_internal_controllers.VINCredentialData:
+    properties:
+      expiresAt:
+        type: string
+      issuedAt:
+        type: string
+      valid:
+        type: boolean
+      vin:
+        type: string
+    type: object
+  github.com_DIMO-Network_devices-api_internal_controllers.ValuationSet:
+    properties:
+      currency:
+        description: eg. USD or EUR
+        type: string
+      mileage:
+        description: The mileage used for the valuation
+        type: integer
+      odometer:
+        type: integer
+      odometerUnit:
+        type: string
+      retail:
+        description: retail is equal to retailAverage when available
+        type: integer
+      retailAverage:
+        type: integer
+      retailClean:
+        description: retailClean, retailAverage, and retailRough my not always be
+          available
+        type: integer
+      retailRough:
+        type: integer
+      retailSource:
+        description: Useful when Drivly returns multiple vendors and we've selected
+          one (eg. "drivly:blackbook")
+        type: string
+      tradeIn:
+        description: tradeIn is equal to tradeInAverage when available
+        type: integer
+      tradeInAverage:
+        type: integer
+      tradeInClean:
+        description: tradeInClean, tradeInAverage, and tradeInRough my not always
+          be available
+        type: integer
+      tradeInRough:
+        type: integer
+      tradeInSource:
+        description: Useful when Drivly returns multiple vendors and we've selected
+          one (eg. "drivly:blackbook")
+        type: string
+      updated:
+        description: The time the valuation was pulled or in the case of blackbook,
+          this may be the event time of the device odometer which was used for the
+          valuation
+        type: string
+      userDisplayPrice:
+        description: UserDisplayPrice the top level value to show to users in mobile
+          app
+        type: integer
+      vendor:
+        description: The source of the valuation (eg. "drivly" or "blackbook")
+        type: string
+      zipCode:
+        description: This will be the zip code used (if any) for the valuation request
+          regardless if the vendor uses it
+        type: string
+    type: object
+  grpc.Integration:
+    properties:
+      auto_pi_default_template_id:
+        type: integer
+      auto_pi_powertrain_template:
+        $ref: '#/definitions/grpc.Integration_AutoPiPowertrainTemplate'
+      id:
+        type: string
+      manufacturer_token_id:
+        type: integer
+      points:
+        type: integer
+      refresh_limit_secs:
+        type: integer
+      style:
+        type: string
+      token_id:
+        description: token_id can have a 0 value, which means it has not yet been
+          minted and no token id has been assigned. This case should be checked for
+          and handled.
+        type: integer
+      type:
+        type: string
+      vendor:
+        type: string
+    type: object
+  grpc.Integration_AutoPiPowertrainTemplate:
+    properties:
+      BEV:
+        type: integer
+      HEV:
+        type: integer
+      ICE:
+        type: integer
+      PHEV:
+        type: integer
+    type: object
+  helpers.CreateResponse:
+    properties:
+      id:
+        type: string
+    type: object
+  helpers.ErrorRes:
+    properties:
+      code:
+        type: integer
+      message:
+        type: string
+    type: object
+  internal_controllers.AutoPiClaimRequest:
+    properties:
+      aftermarketDeviceSignature:
+        description: AftermarketDeviceSignature is the signature from the aftermarket
+          device.
+        type: string
+      userSignature:
+        description: UserSignature is the signature from the user, using their private
+          key.
+        type: string
+    type: object
+  internal_controllers.AutoPiDeviceInfo:
+    properties:
+      beneficiaryAddress:
+        description: OwnerAddress is the Ethereum address of the NFT owner.
+        items:
+          type: integer
+        type: array
+      claim:
+        $ref: '#/definitions/internal_controllers.AutoPiTransactionStatus'
+        description: Claim contains the status of the on-chain claiming meta-transaction.
+      deviceId:
+        type: string
+      dockerReleases:
+        items:
+          type: integer
+        type: array
+      ethereumAddress:
+        description: OwnerAddress is the Ethereum address of the NFT owner.
+        items:
+          type: integer
+        type: array
+      hwRevision:
+        type: string
+      isUpdated:
+        type: boolean
+      lastCommunication:
+        type: string
+      manufacturer:
+        $ref: '#/definitions/internal_controllers.ManufacturerInfo'
+      ownerAddress:
+        type: string
+      pair:
+        $ref: '#/definitions/internal_controllers.AutoPiTransactionStatus'
+        description: Pair contains the status of the on-chain pairing meta-transaction.
+      releaseVersion:
+        type: string
+      shouldUpdate:
+        type: boolean
+      template:
+        type: integer
+      tokenId:
+        $ref: '#/definitions/big.Int'
+      unitId:
+        type: string
+      unpair:
+        $ref: '#/definitions/internal_controllers.AutoPiTransactionStatus'
+        description: Unpair contains the status of the on-chain unpairing meta-transaction.
+    type: object
+  internal_controllers.AutoPiPairRequest:
+    properties:
+      aftermarketDeviceSignature:
+        description: |-
+          AftermarketDeviceSignature is the 65-byte, hex-encoded Ethereum signature of
+          the pairing payload by the device. Only needed if the vehicle owner and aftermarket
+          device owner are not the same.
+        items:
+          type: integer
+        type: array
+      externalId:
+        type: string
+      signature:
+        items:
+          type: integer
+        type: array
+    type: object
+  internal_controllers.AutoPiTransactionStatus:
+    properties:
+      createdAt:
+        description: CreatedAt is the timestamp of the creation of the meta-transaction.
+        example: "2022-10-01T09:22:21.002Z"
+        type: string
+      hash:
+        description: Hash is the hexidecimal transaction hash, available for any transaction
+          at the Submitted stage or greater.
+        example: 0x28b4662f1e1b15083261a4a5077664f4003d58cb528826b7aab7fad466c28e70
+        type: string
+      status:
+        description: Status is the state of the transaction performing this operation.
+          There are only four options.
+        enum:
+        - Unsubmitted
+        - Submitted
+        - Mined
+        - Confirmed
+        example: Mined
+        type: string
+      updatedAt:
+        description: UpdatedAt is the last time we updated the status of the transaction.
+        example: "2022-10-01T09:22:26.337Z"
+        type: string
+    type: object
+  internal_controllers.BurnRequest:
+    properties:
+      signature:
+        description: Signature is the hex encoding of the EIP-712 signature result.
+        type: string
+      tokenId:
+        $ref: '#/definitions/big.Int'
+    required:
+    - signature
+    type: object
+  internal_controllers.BurnSyntheticDeviceRequest:
+    properties:
+      signature:
+        type: string
+    type: object
+  internal_controllers.CommandRequestStatusResp:
+    properties:
+      command:
+        example: doors/unlock
+        type: string
+      createdAt:
+        example: "2022-08-09T19:38:39Z"
+        type: string
       id:
         example: 2D8LqUHQtaMHH6LYPqznmJMBeZm
         type: string
@@ -350,12 +1027,12 @@
         example: "2022-08-09T19:39:22Z"
         type: string
     type: object
-  github.com_DIMO-Network_devices-api_internal_controllers.CommandResponse:
+  internal_controllers.CommandResponse:
     properties:
       requestId:
         type: string
     type: object
-  github.com_DIMO-Network_devices-api_internal_controllers.CompleteOAuthExchangeRequest:
+  internal_controllers.CompleteOAuthExchangeRequest:
     properties:
       authorizationCode:
         type: string
@@ -364,23 +1041,23 @@
       region:
         type: string
     type: object
-  github.com_DIMO-Network_devices-api_internal_controllers.CompleteOAuthExchangeResponse:
+  internal_controllers.CompleteOAuthExchangeResponse:
     properties:
       definition:
-        $ref: '#/definitions/github.com_DIMO-Network_devices-api_internal_controllers.DeviceDefinition'
+        $ref: '#/definitions/internal_controllers.DeviceDefinition'
       externalId:
         type: string
       vin:
         type: string
     type: object
-  github.com_DIMO-Network_devices-api_internal_controllers.CompleteOAuthExchangeResponseWrapper:
+  internal_controllers.CompleteOAuthExchangeResponseWrapper:
     properties:
       vehicles:
         items:
-          $ref: '#/definitions/github.com_DIMO-Network_devices-api_internal_controllers.CompleteOAuthExchangeResponse'
-        type: array
-    type: object
-  github.com_DIMO-Network_devices-api_internal_controllers.CreateGeofence:
+          $ref: '#/definitions/internal_controllers.CompleteOAuthExchangeResponse'
+        type: array
+    type: object
+  internal_controllers.CreateGeofence:
     properties:
       h3Indexes:
         description: 'required: false'
@@ -401,7 +1078,7 @@
           type: string
         type: array
     type: object
-  github.com_DIMO-Network_devices-api_internal_controllers.DeviceDefinition:
+  internal_controllers.DeviceDefinition:
     properties:
       id:
         type: string
@@ -412,24 +1089,24 @@
       year:
         type: integer
     type: object
-  github.com_DIMO-Network_devices-api_internal_controllers.DeviceOffer:
+  internal_controllers.DeviceOffer:
     properties:
       offerSets:
         description: Contains a list of offer sets, one for each source
         items:
-          $ref: '#/definitions/github.com_DIMO-Network_devices-api_internal_controllers.OfferSet'
-        type: array
-    type: object
-  github.com_DIMO-Network_devices-api_internal_controllers.DeviceRange:
+          $ref: '#/definitions/internal_controllers.OfferSet'
+        type: array
+    type: object
+  internal_controllers.DeviceRange:
     properties:
       rangeSets:
         description: Contains a list of range sets, one for each range basis (may
           be empty)
         items:
-          $ref: '#/definitions/github.com_DIMO-Network_devices-api_internal_controllers.RangeSet'
-        type: array
-    type: object
-  github.com_DIMO-Network_devices-api_internal_controllers.DeviceSnapshot:
+          $ref: '#/definitions/internal_controllers.RangeSet'
+        type: array
+    type: object
+  internal_controllers.DeviceSnapshot:
     properties:
       ambientTemp:
         type: number
@@ -462,15 +1139,15 @@
       tirePressure:
         $ref: '#/definitions/smartcar.TirePressure'
     type: object
-  github.com_DIMO-Network_devices-api_internal_controllers.DeviceValuation:
+  internal_controllers.DeviceValuation:
     properties:
       valuationSets:
         description: Contains a list of valuation sets, one for each vendor
         items:
-          $ref: '#/definitions/github.com_DIMO-Network_devices-api_internal_controllers.ValuationSet'
-        type: array
-    type: object
-  github.com_DIMO-Network_devices-api_internal_controllers.DocumentResponse:
+          $ref: '#/definitions/internal_controllers.ValuationSet'
+        type: array
+    type: object
+  internal_controllers.DocumentResponse:
     properties:
       createdAt:
         type: string
@@ -487,7 +1164,7 @@
       userDeviceId:
         type: string
     type: object
-  github.com_DIMO-Network_devices-api_internal_controllers.GeoFenceUserDevice:
+  internal_controllers.GeoFenceUserDevice:
     properties:
       mmy:
         type: string
@@ -496,7 +1173,7 @@
       userDeviceId:
         type: string
     type: object
-  github.com_DIMO-Network_devices-api_internal_controllers.GetGeofence:
+  internal_controllers.GetGeofence:
     properties:
       createdAt:
         type: string
@@ -514,17 +1191,17 @@
         type: string
       userDevices:
         items:
-          $ref: '#/definitions/github.com_DIMO-Network_devices-api_internal_controllers.GeoFenceUserDevice'
-        type: array
-    type: object
-  github.com_DIMO-Network_devices-api_internal_controllers.GetUserDeviceErrorCodeQueriesResponse:
+          $ref: '#/definitions/internal_controllers.GeoFenceUserDevice'
+        type: array
+    type: object
+  internal_controllers.GetUserDeviceErrorCodeQueriesResponse:
     properties:
       queries:
         items:
-          $ref: '#/definitions/github.com_DIMO-Network_devices-api_internal_controllers.GetUserDeviceErrorCodeQueriesResponseItem'
-        type: array
-    type: object
-  github.com_DIMO-Network_devices-api_internal_controllers.GetUserDeviceErrorCodeQueriesResponseItem:
+          $ref: '#/definitions/internal_controllers.GetUserDeviceErrorCodeQueriesResponseItem'
+        type: array
+    type: object
+  internal_controllers.GetUserDeviceErrorCodeQueriesResponseItem:
     properties:
       clearedAt:
         description: |-
@@ -540,7 +1217,7 @@
         example: "2023-05-23T12:56:36Z"
         type: string
     type: object
-  github.com_DIMO-Network_devices-api_internal_controllers.GetUserDeviceIntegrationResponse:
+  internal_controllers.GetUserDeviceIntegrationResponse:
     properties:
       createdAt:
         description: CreatedAt is the creation time of this integration for this device.
@@ -555,14 +1232,14 @@
           "DuplicateIntegration".
         type: string
     type: object
-  github.com_DIMO-Network_devices-api_internal_controllers.ManufacturerInfo:
+  internal_controllers.ManufacturerInfo:
     properties:
       name:
         type: string
       tokenId:
         $ref: '#/definitions/big.Int'
     type: object
-  github.com_DIMO-Network_devices-api_internal_controllers.MintRequest:
+  internal_controllers.MintRequest:
     properties:
       imageData:
         description: ImageData contains the base64-encoded NFT PNG image.
@@ -580,31 +1257,31 @@
     - imageData
     - signature
     type: object
-  github.com_DIMO-Network_devices-api_internal_controllers.MintSyntheticDeviceRequest:
+  internal_controllers.MintSyntheticDeviceRequest:
     properties:
       signature:
         example: 0xc565d38982e1a5004efb5ee390fba0a08bb5e72b3f3e91094c66bc395c324f785425d58d5c1a601372d9c16164e380c63e89f1e0ea95fdefdf7b2854c4f938e81b
         type: string
     type: object
-  github.com_DIMO-Network_devices-api_internal_controllers.MyDevicesResp:
+  internal_controllers.MyDevicesResp:
     properties:
       sharedDevices:
         items:
-          $ref: '#/definitions/github.com_DIMO-Network_devices-api_internal_controllers.UserDeviceFull'
+          $ref: '#/definitions/internal_controllers.UserDeviceFull'
         type: array
       userDevices:
         items:
-          $ref: '#/definitions/github.com_DIMO-Network_devices-api_internal_controllers.UserDeviceFull'
-        type: array
-    type: object
-  github.com_DIMO-Network_devices-api_internal_controllers.NFTAttribute:
+          $ref: '#/definitions/internal_controllers.UserDeviceFull'
+        type: array
+    type: object
+  internal_controllers.NFTAttribute:
     properties:
       trait_type:
         type: string
       value:
         type: string
     type: object
-  github.com_DIMO-Network_devices-api_internal_controllers.NFTData:
+  internal_controllers.NFTData:
     properties:
       ownerAddress:
         description: OwnerAddress is the Ethereum address of the NFT owner.
@@ -631,7 +1308,7 @@
         example: 0x30bce3da6985897224b29a0fe064fd2b426bb85a394cc09efe823b5c83326a8e
         type: string
     type: object
-  github.com_DIMO-Network_devices-api_internal_controllers.NFTImageData:
+  internal_controllers.NFTImageData:
     properties:
       imageData:
         description: ImageData contains the base64-encoded NFT PNG image.
@@ -645,11 +1322,11 @@
     required:
     - imageData
     type: object
-  github.com_DIMO-Network_devices-api_internal_controllers.NFTMetadataResp:
+  internal_controllers.NFTMetadataResp:
     properties:
       attributes:
         items:
-          $ref: '#/definitions/github.com_DIMO-Network_devices-api_internal_controllers.NFTAttribute'
+          $ref: '#/definitions/internal_controllers.NFTAttribute'
         type: array
       description:
         type: string
@@ -657,187 +1334,8 @@
         type: string
       name:
         type: string
-      name:
-        type: string
-      type:
-        type: string
-      url:
-        type: string
-      userDeviceId:
-        type: string
-    type: object
-  github.com_DIMO-Network_devices-api_internal_controllers.GeoFenceUserDevice:
-    properties:
-      mmy:
-        type: string
-      name:
-        type: string
-      userDeviceId:
-        type: string
-    type: object
-  github.com_DIMO-Network_devices-api_internal_controllers.GetGeofence:
-    properties:
-      createdAt:
-        type: string
-      h3Indexes:
-        items:
-          type: string
-        type: array
-      id:
-        type: string
-      name:
-        type: string
-      type:
-        type: string
-      updatedAt:
-        type: string
-      userDevices:
-        items:
-          $ref: '#/definitions/github.com_DIMO-Network_devices-api_internal_controllers.GeoFenceUserDevice'
-        type: array
-    type: object
-  github.com_DIMO-Network_devices-api_internal_controllers.GetUserDeviceErrorCodeQueriesResponse:
-    properties:
-      queries:
-        items:
-          $ref: '#/definitions/github.com_DIMO-Network_devices-api_internal_controllers.GetUserDeviceErrorCodeQueriesResponseItem'
-        type: array
-    type: object
-  github.com_DIMO-Network_devices-api_internal_controllers.GetUserDeviceErrorCodeQueriesResponseItem:
-    properties:
-      clearedAt:
-        description: |-
-          ClearedAt is the time at which the user cleared the codes from this query.
-          May be null.
-        example: "2023-05-23T12:57:05Z"
-        type: string
-      errorCodes:
-        items:
-          $ref: '#/definitions/services.ErrorCodesResponse'
-        type: array
-      requestedAt:
-        example: "2023-05-23T12:56:36Z"
-        type: string
-    type: object
-  github.com_DIMO-Network_devices-api_internal_controllers.GetUserDeviceIntegrationResponse:
-    properties:
-      createdAt:
-        description: CreatedAt is the creation time of this integration for this device.
-        type: string
-      externalId:
-        description: |-
-          ExternalID is the identifier used by the third party for the device. It may be absent if we
-          haven't authorized yet.
-        type: string
-      status:
-        description: Status is one of "Pending", "PendingFirstData", "Active", "Failed",
-          "DuplicateIntegration".
-        type: string
-    type: object
-  github.com_DIMO-Network_devices-api_internal_controllers.ManufacturerInfo:
-    properties:
-      name:
-        type: string
-      tokenId:
-        $ref: '#/definitions/big.Int'
-    type: object
-  github.com_DIMO-Network_devices-api_internal_controllers.MintRequest:
-    properties:
-      imageData:
-        description: ImageData contains the base64-encoded NFT PNG image.
-        type: string
-      imageDataTransparent:
-        description: |-
-          ImageDataTransparent contains the base64-encoded NFT PNG image
-          with a transparent background, for use in the app. For compatibility
-          with older versions it is not required.
-        type: string
-      signature:
-        description: Signature is the hex encoding of the EIP-712 signature result.
-        type: string
-    required:
-    - imageData
-    - signature
-    type: object
-  github.com_DIMO-Network_devices-api_internal_controllers.MintSyntheticDeviceRequest:
-    properties:
-      signature:
-        example: 0xc565d38982e1a5004efb5ee390fba0a08bb5e72b3f3e91094c66bc395c324f785425d58d5c1a601372d9c16164e380c63e89f1e0ea95fdefdf7b2854c4f938e81b
-        type: string
-    type: object
-  github.com_DIMO-Network_devices-api_internal_controllers.MyDevicesResp:
-    properties:
-      sharedDevices:
-        items:
-          $ref: '#/definitions/github.com_DIMO-Network_devices-api_internal_controllers.UserDeviceFull'
-        type: array
-      userDevices:
-        items:
-          $ref: '#/definitions/github.com_DIMO-Network_devices-api_internal_controllers.UserDeviceFull'
-        type: array
-    type: object
-  github.com_DIMO-Network_devices-api_internal_controllers.NFTAttribute:
-    properties:
-      trait_type:
-        type: string
-      value:
-        type: string
-    type: object
-  github.com_DIMO-Network_devices-api_internal_controllers.NFTData:
-    properties:
-      ownerAddress:
-        description: OwnerAddress is the Ethereum address of the NFT owner.
-        items:
-          type: integer
-        type: array
-      status:
-        description: Status is the minting status of the NFT.
-        enum:
-        - Unstarted
-        - Submitted
-        - Mined
-        - Confirmed
-        example: Confirmed
-        type: string
-      tokenId:
-        example: 37
-        type: number
-      tokenUri:
-        example: https://nft.dimo.zone/37
-        type: string
-      txHash:
-        description: TxHash is the hash of the minting transaction.
-        example: 0x30bce3da6985897224b29a0fe064fd2b426bb85a394cc09efe823b5c83326a8e
-        type: string
-    type: object
-  github.com_DIMO-Network_devices-api_internal_controllers.NFTImageData:
-    properties:
-      imageData:
-        description: ImageData contains the base64-encoded NFT PNG image.
-        type: string
-      imageDataTransparent:
-        description: |-
-          ImageDataTransparent contains the base64-encoded NFT PNG image
-          with a transparent background, for use in the app. For compatibility
-          with older versions it is not required.
-        type: string
-    required:
-    - imageData
-    type: object
-  github.com_DIMO-Network_devices-api_internal_controllers.NFTMetadataResp:
-    properties:
-      attributes:
-        items:
-          $ref: '#/definitions/github.com_DIMO-Network_devices-api_internal_controllers.NFTAttribute'
-        type: array
-      description:
-        type: string
-      image:
-        type: string
-      name:
-        type: string
-    type: object
-  github.com_DIMO-Network_devices-api_internal_controllers.Offer:
+    type: object
+  internal_controllers.Offer:
     properties:
       declineReason:
         description: The reason the offer was declined from the vendor
@@ -858,7 +1356,7 @@
         description: The vendor of the offer (eg. "carmax", "carvana", etc.)
         type: string
     type: object
-  github.com_DIMO-Network_devices-api_internal_controllers.OfferSet:
+  internal_controllers.OfferSet:
     properties:
       mileage:
         description: The mileage used for the offers
@@ -866,7 +1364,7 @@
       offers:
         description: Contains a list of offers from the source
         items:
-          $ref: '#/definitions/github.com_DIMO-Network_devices-api_internal_controllers.Offer'
+          $ref: '#/definitions/internal_controllers.Offer'
         type: array
       source:
         description: The source of the offers (eg. "drivly")
@@ -879,7 +1377,7 @@
           regardless if the source uses it
         type: string
     type: object
-  github.com_DIMO-Network_devices-api_internal_controllers.Privilege:
+  internal_controllers.Privilege:
     properties:
       expiry:
         type: string
@@ -888,16 +1386,16 @@
       updatedAt:
         type: string
     type: object
-  github.com_DIMO-Network_devices-api_internal_controllers.PrivilegeUser:
+  internal_controllers.PrivilegeUser:
     properties:
       address:
         type: string
       privileges:
         items:
-          $ref: '#/definitions/github.com_DIMO-Network_devices-api_internal_controllers.Privilege'
-        type: array
-    type: object
-  github.com_DIMO-Network_devices-api_internal_controllers.QueryDeviceErrorCodesReq:
+          $ref: '#/definitions/internal_controllers.Privilege'
+        type: array
+    type: object
+  internal_controllers.QueryDeviceErrorCodesReq:
     properties:
       errorCodes:
         example:
@@ -907,7 +1405,7 @@
           type: string
         type: array
     type: object
-  github.com_DIMO-Network_devices-api_internal_controllers.QueryDeviceErrorCodesResponse:
+  internal_controllers.QueryDeviceErrorCodesResponse:
     properties:
       clearedAt:
         type: string
@@ -916,7 +1414,7 @@
           $ref: '#/definitions/services.ErrorCodesResponse'
         type: array
     type: object
-  github.com_DIMO-Network_devices-api_internal_controllers.RangeSet:
+  internal_controllers.RangeSet:
     properties:
       rangeBasis:
         description: The basis for the range calculation (eg. "MPG" or "MPG Highway")
@@ -931,7 +1429,7 @@
         description: The time the data was collected
         type: string
     type: object
-  github.com_DIMO-Network_devices-api_internal_controllers.RegisterDeviceIntegrationRequest:
+  internal_controllers.RegisterDeviceIntegrationRequest:
     properties:
       accessToken:
         type: string
@@ -953,14 +1451,14 @@
       version:
         type: integer
     type: object
-  github.com_DIMO-Network_devices-api_internal_controllers.RegisterUserDevice:
+  internal_controllers.RegisterUserDevice:
     properties:
       countryCode:
         type: string
       deviceDefinitionId:
         type: string
     type: object
-  github.com_DIMO-Network_devices-api_internal_controllers.RegisterUserDeviceResponse:
+  internal_controllers.RegisterUserDeviceResponse:
     properties:
       deviceDefinitionId:
         type: string
@@ -971,7 +1469,7 @@
       userDeviceId:
         type: string
     type: object
-  github.com_DIMO-Network_devices-api_internal_controllers.RegisterUserDeviceSmartcar:
+  internal_controllers.RegisterUserDeviceSmartcar:
     properties:
       code:
         description: Code refers to the auth code provided by smartcar when user logs
@@ -982,7 +1480,7 @@
       redirectURI:
         type: string
     type: object
-  github.com_DIMO-Network_devices-api_internal_controllers.RegisterUserDeviceVIN:
+  internal_controllers.RegisterUserDeviceVIN:
     properties:
       canProtocol:
         description: CANProtocol is the protocol that was detected by edge-network
@@ -993,7 +1491,7 @@
       vin:
         type: string
     type: object
-  github.com_DIMO-Network_devices-api_internal_controllers.SyntheticDeviceStatus:
+  internal_controllers.SyntheticDeviceStatus:
     properties:
       address:
         example: 0xAED7EA8035eEc47E657B34eF5D020c7005487443
@@ -1011,896 +1509,6 @@
         type: number
       txHash:
         example: 0x30bce3da6985897224b29a0fe064fd2b426bb85a394cc09efe823b5c83326a8e
-<<<<<<< HEAD
-        type: string
-    type: object
-  github.com_DIMO-Network_devices-api_internal_controllers.UpdateCountryCodeReq:
-    properties:
-      countryCode:
-        type: string
-    type: object
-=======
-        type: string
-    type: object
-  github.com_DIMO-Network_devices-api_internal_controllers.UpdateCountryCodeReq:
-    properties:
-      countryCode:
-        type: string
-    type: object
->>>>>>> 7d240704
-  github.com_DIMO-Network_devices-api_internal_controllers.UpdateNameReq:
-    properties:
-      name:
-        type: string
-    type: object
-  github.com_DIMO-Network_devices-api_internal_controllers.UpdateVINReq:
-    properties:
-      signature:
-        description: |-
-          Signature is the hex-encoded result of the AutoPi signing the VIN. It must
-          be present to verify the VIN.
-        example: 16b15f88bbd2e0a22d1d0084b8b7080f2003ea83eab1a00f80d8c18446c9c1b6224f17aa09eaf167717ca4f355bb6dc94356e037edf3adf6735a86fc3741f5231b
-        type: string
-      vin:
-        description: |-
-          VIN is a vehicle identification number. At the very least, it must be
-          17 characters in length and contain only letters and numbers.
-        example: 4Y1SL65848Z411439
-        type: string
-    required:
-    - vin
-    type: object
-  github.com_DIMO-Network_devices-api_internal_controllers.UserDeviceFull:
-    properties:
-      countryCode:
-        type: string
-      customImageUrl:
-        type: string
-      deviceDefinition:
-        $ref: '#/definitions/services.DeviceDefinition'
-      id:
-        type: string
-      integrations:
-        items:
-          $ref: '#/definitions/github.com_DIMO-Network_devices-api_internal_controllers.UserDeviceIntegrationStatus'
-        type: array
-      metadata:
-        $ref: '#/definitions/services.UserDeviceMetadata'
-      name:
-        type: string
-      nft:
-        $ref: '#/definitions/github.com_DIMO-Network_devices-api_internal_controllers.NFTData'
-      optedInAt:
-        type: string
-      privilegedUsers:
-        items:
-          $ref: '#/definitions/github.com_DIMO-Network_devices-api_internal_controllers.PrivilegeUser'
-        type: array
-      vin:
-        type: string
-      vinConfirmed:
-        type: boolean
-      vinCredential:
-        $ref: '#/definitions/github.com_DIMO-Network_devices-api_internal_controllers.VINCredentialData'
-    type: object
-  github.com_DIMO-Network_devices-api_internal_controllers.UserDeviceIntegrationStatus:
-    properties:
-      createdAt:
-        type: string
-      externalId:
-        type: string
-      integrationId:
-        type: string
-      integrationVendor:
-        type: string
-      metadata:
-        type: string
-      status:
-        type: string
-      syntheticDevice:
-        $ref: '#/definitions/github.com_DIMO-Network_devices-api_internal_controllers.SyntheticDeviceStatus'
-      tokenId:
-        $ref: '#/definitions/big.Int'
-      updatedAt:
-        type: string
-    type: object
-  github.com_DIMO-Network_devices-api_internal_controllers.VINCredentialData:
-    properties:
-      expiresAt:
-        type: string
-      issuedAt:
-        type: string
-      valid:
-        type: boolean
-      vin:
-        type: string
-    type: object
-  github.com_DIMO-Network_devices-api_internal_controllers.ValuationSet:
-    properties:
-      currency:
-        description: eg. USD or EUR
-<<<<<<< HEAD
-        type: string
-      mileage:
-        description: The mileage used for the valuation
-        type: integer
-      odometer:
-        type: integer
-      odometerUnit:
-        type: string
-      retail:
-        description: retail is equal to retailAverage when available
-        type: integer
-      retailAverage:
-        type: integer
-      retailClean:
-        description: retailClean, retailAverage, and retailRough my not always be
-          available
-        type: integer
-      retailRough:
-        type: integer
-      retailSource:
-        description: Useful when Drivly returns multiple vendors and we've selected
-          one (eg. "drivly:blackbook")
-        type: string
-      tradeIn:
-        description: tradeIn is equal to tradeInAverage when available
-        type: integer
-      tradeInAverage:
-        type: integer
-      tradeInClean:
-        description: tradeInClean, tradeInAverage, and tradeInRough my not always
-          be available
-        type: integer
-      tradeInRough:
-        type: integer
-      tradeInSource:
-        description: Useful when Drivly returns multiple vendors and we've selected
-          one (eg. "drivly:blackbook")
-        type: string
-      updated:
-        description: The time the valuation was pulled or in the case of blackbook,
-          this may be the event time of the device odometer which was used for the
-          valuation
-        type: string
-      userDisplayPrice:
-        description: UserDisplayPrice the top level value to show to users in mobile
-          app
-        type: integer
-      vendor:
-        description: The source of the valuation (eg. "drivly" or "blackbook")
-        type: string
-=======
-        type: string
-      mileage:
-        description: The mileage used for the valuation
-        type: integer
-      odometer:
-        type: integer
-      odometerUnit:
-        type: string
-      retail:
-        description: retail is equal to retailAverage when available
-        type: integer
-      retailAverage:
-        type: integer
-      retailClean:
-        description: retailClean, retailAverage, and retailRough my not always be
-          available
-        type: integer
-      retailRough:
-        type: integer
-      retailSource:
-        description: Useful when Drivly returns multiple vendors and we've selected
-          one (eg. "drivly:blackbook")
-        type: string
-      tradeIn:
-        description: tradeIn is equal to tradeInAverage when available
-        type: integer
-      tradeInAverage:
-        type: integer
-      tradeInClean:
-        description: tradeInClean, tradeInAverage, and tradeInRough my not always
-          be available
-        type: integer
-      tradeInRough:
-        type: integer
-      tradeInSource:
-        description: Useful when Drivly returns multiple vendors and we've selected
-          one (eg. "drivly:blackbook")
-        type: string
-      updated:
-        description: The time the valuation was pulled or in the case of blackbook,
-          this may be the event time of the device odometer which was used for the
-          valuation
-        type: string
-      userDisplayPrice:
-        description: UserDisplayPrice the top level value to show to users in mobile
-          app
-        type: integer
-      vendor:
-        description: The source of the valuation (eg. "drivly" or "blackbook")
-        type: string
->>>>>>> 7d240704
-      zipCode:
-        description: This will be the zip code used (if any) for the valuation request
-          regardless if the vendor uses it
-        type: string
-    type: object
-  grpc.Integration:
-    properties:
-      auto_pi_default_template_id:
-        type: integer
-      auto_pi_powertrain_template:
-        $ref: '#/definitions/grpc.Integration_AutoPiPowertrainTemplate'
-      id:
-        type: string
-      manufacturer_token_id:
-        type: integer
-      points:
-        type: integer
-      refresh_limit_secs:
-        type: integer
-      style:
-        type: string
-      token_id:
-        description: token_id can have a 0 value, which means it has not yet been
-          minted and no token id has been assigned. This case should be checked for
-          and handled.
-        type: integer
-      type:
-        type: string
-      vendor:
-        type: string
-    type: object
-  grpc.Integration_AutoPiPowertrainTemplate:
-    properties:
-      BEV:
-        type: integer
-      HEV:
-        type: integer
-      ICE:
-        type: integer
-      PHEV:
-        type: integer
-    type: object
-  helpers.CreateResponse:
-    properties:
-      id:
-        type: string
-    type: object
-  helpers.ErrorRes:
-    properties:
-      code:
-        type: integer
-      message:
-        type: string
-    type: object
-  internal_controllers.AutoPiClaimRequest:
-    properties:
-      aftermarketDeviceSignature:
-        description: AftermarketDeviceSignature is the signature from the aftermarket
-          device.
-        type: string
-      userSignature:
-        description: UserSignature is the signature from the user, using their private
-          key.
-        type: string
-    type: object
-  internal_controllers.AutoPiDeviceInfo:
-    properties:
-      beneficiaryAddress:
-        description: OwnerAddress is the Ethereum address of the NFT owner.
-        items:
-          type: integer
-        type: array
-      claim:
-        $ref: '#/definitions/internal_controllers.AutoPiTransactionStatus'
-        description: Claim contains the status of the on-chain claiming meta-transaction.
-      deviceId:
-        type: string
-      dockerReleases:
-        items:
-          type: integer
-        type: array
-      ethereumAddress:
-        description: OwnerAddress is the Ethereum address of the NFT owner.
-        items:
-          type: integer
-        type: array
-      hwRevision:
-        type: string
-      isUpdated:
-        type: boolean
-      lastCommunication:
-        type: string
-      manufacturer:
-        $ref: '#/definitions/internal_controllers.ManufacturerInfo'
-      ownerAddress:
-        type: string
-      pair:
-        $ref: '#/definitions/internal_controllers.AutoPiTransactionStatus'
-        description: Pair contains the status of the on-chain pairing meta-transaction.
-      releaseVersion:
-        type: string
-      shouldUpdate:
-        type: boolean
-      template:
-        type: integer
-      tokenId:
-        $ref: '#/definitions/big.Int'
-      unitId:
-        type: string
-      unpair:
-        $ref: '#/definitions/internal_controllers.AutoPiTransactionStatus'
-        description: Unpair contains the status of the on-chain unpairing meta-transaction.
-    type: object
-  internal_controllers.AutoPiPairRequest:
-    properties:
-      aftermarketDeviceSignature:
-        description: |-
-          AftermarketDeviceSignature is the 65-byte, hex-encoded Ethereum signature of
-          the pairing payload by the device. Only needed if the vehicle owner and aftermarket
-          device owner are not the same.
-        items:
-          type: integer
-        type: array
-      externalId:
-        type: string
-      signature:
-        description: |-
-          AftermarketDeviceSignature is the 65-byte, hex-encoded Ethereum signature of
-          the pairing payload by the device. Only needed if the vehicle owner and aftermarket
-          device owner are not the same.
-        items:
-          type: integer
-        type: array
-    type: object
-  internal_controllers.AutoPiTransactionStatus:
-    properties:
-      createdAt:
-        description: CreatedAt is the timestamp of the creation of the meta-transaction.
-        example: "2022-10-01T09:22:21.002Z"
-        type: string
-      hash:
-        description: Hash is the hexidecimal transaction hash, available for any transaction
-          at the Submitted stage or greater.
-        example: 0x28b4662f1e1b15083261a4a5077664f4003d58cb528826b7aab7fad466c28e70
-        type: string
-      status:
-        description: Status is the state of the transaction performing this operation.
-          There are only four options.
-        enum:
-        - Unsubmitted
-        - Submitted
-        - Mined
-        - Confirmed
-        example: Mined
-        type: string
-      updatedAt:
-        description: UpdatedAt is the last time we updated the status of the transaction.
-        example: "2022-10-01T09:22:26.337Z"
-        type: string
-    type: object
-  internal_controllers.BurnRequest:
-    properties:
-      signature:
-        description: Signature is the hex encoding of the EIP-712 signature result.
-        type: string
-      tokenId:
-        $ref: '#/definitions/big.Int'
-    required:
-    - signature
-    type: object
-  internal_controllers.BurnSyntheticDeviceRequest:
-    properties:
-      signature:
-        type: string
-    type: object
-  internal_controllers.CommandRequestStatusResp:
-    properties:
-      command:
-        example: doors/unlock
-        type: string
-      createdAt:
-        example: "2022-08-09T19:38:39Z"
-        type: string
-      id:
-        example: 2D8LqUHQtaMHH6LYPqznmJMBeZm
-        type: string
-      status:
-        enum:
-        - Pending
-        - Complete
-        - Failed
-        example: Complete
-        type: string
-      updatedAt:
-        example: "2022-08-09T19:39:22Z"
-        type: string
-    type: object
-  internal_controllers.CommandResponse:
-    properties:
-      requestId:
-        type: string
-    type: object
-  internal_controllers.CompleteOAuthExchangeRequest:
-    properties:
-      authorizationCode:
-        type: string
-      redirectUri:
-        type: string
-      region:
-        type: string
-    type: object
-  internal_controllers.CompleteOAuthExchangeResponse:
-    properties:
-      definition:
-        $ref: '#/definitions/internal_controllers.DeviceDefinition'
-      externalId:
-        type: string
-      vin:
-        type: string
-    type: object
-  internal_controllers.CompleteOAuthExchangeResponseWrapper:
-    properties:
-      vehicles:
-        items:
-          $ref: '#/definitions/internal_controllers.CompleteOAuthExchangeResponse'
-        type: array
-    type: object
-  internal_controllers.CreateGeofence:
-    properties:
-      h3Indexes:
-        description: 'required: false'
-        items:
-          type: string
-        type: array
-      name:
-        description: 'required: true'
-        type: string
-      type:
-        description: |-
-          one of following: "PrivacyFence", "TriggerEntry", "TriggerExit"
-          required: true
-        type: string
-      userDeviceIds:
-        description: Optionally link the geofence with a list of user device ID
-        items:
-          type: string
-        type: array
-    type: object
-  internal_controllers.DeviceDefinition:
-    properties:
-      id:
-        type: string
-      make:
-        type: string
-      model:
-        type: string
-      year:
-        type: integer
-    type: object
-  internal_controllers.DeviceOffer:
-    properties:
-      offerSets:
-        description: Contains a list of offer sets, one for each source
-        items:
-          $ref: '#/definitions/internal_controllers.OfferSet'
-        type: array
-    type: object
-  internal_controllers.DeviceRange:
-    properties:
-      rangeSets:
-        description: Contains a list of range sets, one for each range basis (may
-          be empty)
-        items:
-          $ref: '#/definitions/internal_controllers.RangeSet'
-        type: array
-    type: object
-  internal_controllers.DeviceSnapshot:
-    properties:
-      ambientTemp:
-        type: number
-      batteryCapacity:
-        type: integer
-      batteryVoltage:
-        type: number
-      chargeLimit:
-        type: number
-      charging:
-        type: boolean
-      fuelPercentRemaining:
-        type: number
-      latitude:
-        type: number
-      longitude:
-        type: number
-      odometer:
-        type: number
-      oil:
-        type: number
-      range:
-        type: number
-      recordCreatedAt:
-        type: string
-      recordUpdatedAt:
-        type: string
-      soc:
-        type: number
-      tirePressure:
-        $ref: '#/definitions/smartcar.TirePressure'
-    type: object
-  internal_controllers.DeviceValuation:
-    properties:
-      valuationSets:
-        description: Contains a list of valuation sets, one for each vendor
-        items:
-          $ref: '#/definitions/internal_controllers.ValuationSet'
-        type: array
-    type: object
-  internal_controllers.DocumentResponse:
-    properties:
-      createdAt:
-        type: string
-      ext:
-        type: string
-      id:
-        type: string
-      name:
-        type: string
-      type:
-        type: string
-      url:
-        type: string
-      userDeviceId:
-        type: string
-    type: object
-  internal_controllers.GeoFenceUserDevice:
-    properties:
-      mmy:
-        type: string
-      name:
-        type: string
-      userDeviceId:
-        type: string
-    type: object
-  internal_controllers.GetGeofence:
-    properties:
-      createdAt:
-        type: string
-      h3Indexes:
-        items:
-          type: string
-        type: array
-      id:
-        type: string
-      name:
-        type: string
-      type:
-        type: string
-      updatedAt:
-        type: string
-      userDevices:
-        items:
-          $ref: '#/definitions/internal_controllers.GeoFenceUserDevice'
-        type: array
-    type: object
-  internal_controllers.GetUserDeviceErrorCodeQueriesResponse:
-    properties:
-      queries:
-        items:
-          $ref: '#/definitions/internal_controllers.GetUserDeviceErrorCodeQueriesResponseItem'
-        type: array
-    type: object
-  internal_controllers.GetUserDeviceErrorCodeQueriesResponseItem:
-    properties:
-      clearedAt:
-        description: |-
-          ClearedAt is the time at which the user cleared the codes from this query.
-          May be null.
-        example: "2023-05-23T12:57:05Z"
-        type: string
-      errorCodes:
-        items:
-          $ref: '#/definitions/services.ErrorCodesResponse'
-        type: array
-      requestedAt:
-        example: "2023-05-23T12:56:36Z"
-        type: string
-    type: object
-  internal_controllers.GetUserDeviceIntegrationResponse:
-    properties:
-      createdAt:
-        description: CreatedAt is the creation time of this integration for this device.
-        type: string
-      externalId:
-        description: |-
-          ExternalID is the identifier used by the third party for the device. It may be absent if we
-          haven't authorized yet.
-        type: string
-      status:
-        description: Status is one of "Pending", "PendingFirstData", "Active", "Failed",
-          "DuplicateIntegration".
-        type: string
-    type: object
-  internal_controllers.ManufacturerInfo:
-    properties:
-      name:
-        type: string
-      tokenId:
-        $ref: '#/definitions/big.Int'
-    type: object
-  internal_controllers.MintRequest:
-    properties:
-      imageData:
-        description: ImageData contains the base64-encoded NFT PNG image.
-        type: string
-      imageDataTransparent:
-        description: |-
-          ImageDataTransparent contains the base64-encoded NFT PNG image
-          with a transparent background, for use in the app. For compatibility
-          with older versions it is not required.
-        type: string
-      signature:
-        description: Signature is the hex encoding of the EIP-712 signature result.
-        type: string
-    required:
-    - imageData
-    - signature
-    type: object
-  internal_controllers.MintSyntheticDeviceRequest:
-    properties:
-      signature:
-        example: 0xc565d38982e1a5004efb5ee390fba0a08bb5e72b3f3e91094c66bc395c324f785425d58d5c1a601372d9c16164e380c63e89f1e0ea95fdefdf7b2854c4f938e81b
-        type: string
-    type: object
-  internal_controllers.MyDevicesResp:
-    properties:
-      sharedDevices:
-        items:
-          $ref: '#/definitions/internal_controllers.UserDeviceFull'
-        type: array
-      userDevices:
-        items:
-          $ref: '#/definitions/internal_controllers.UserDeviceFull'
-        type: array
-    type: object
-  internal_controllers.NFTAttribute:
-    properties:
-      trait_type:
-        type: string
-      value:
-        type: string
-    type: object
-  internal_controllers.NFTData:
-    properties:
-      ownerAddress:
-        description: OwnerAddress is the Ethereum address of the NFT owner.
-        items:
-          type: integer
-        type: array
-      status:
-        description: Status is the minting status of the NFT.
-        enum:
-        - Unstarted
-        - Submitted
-        - Mined
-        - Confirmed
-        example: Confirmed
-        type: string
-      tokenId:
-        example: 37
-        type: number
-      tokenUri:
-        example: https://nft.dimo.zone/37
-        type: string
-      txHash:
-        description: TxHash is the hash of the minting transaction.
-        example: 0x30bce3da6985897224b29a0fe064fd2b426bb85a394cc09efe823b5c83326a8e
-        type: string
-    type: object
-  internal_controllers.NFTImageData:
-    properties:
-      imageData:
-        description: ImageData contains the base64-encoded NFT PNG image.
-        type: string
-      imageDataTransparent:
-        description: |-
-          ImageDataTransparent contains the base64-encoded NFT PNG image
-          with a transparent background, for use in the app. For compatibility
-          with older versions it is not required.
-        type: string
-    required:
-    - imageData
-    type: object
-  internal_controllers.NFTMetadataResp:
-    properties:
-      attributes:
-        items:
-          $ref: '#/definitions/internal_controllers.NFTAttribute'
-        type: array
-      description:
-        type: string
-      image:
-        type: string
-      name:
-        type: string
-    type: object
-  internal_controllers.Offer:
-    properties:
-      declineReason:
-        description: The reason the offer was declined from the vendor
-        type: string
-      error:
-        description: An error from the vendor (eg. when the VIN is invalid)
-        type: string
-      grade:
-        description: The grade of the offer from the vendor (eg. "RETAIL")
-        type: string
-      price:
-        description: The offer price from the vendor
-        type: integer
-      url:
-        description: The offer URL from the vendor
-        type: string
-      vendor:
-        description: The vendor of the offer (eg. "carmax", "carvana", etc.)
-        type: string
-    type: object
-  internal_controllers.OfferSet:
-    properties:
-      mileage:
-        description: The mileage used for the offers
-        type: integer
-      offers:
-        description: Contains a list of offers from the source
-        items:
-          $ref: '#/definitions/internal_controllers.Offer'
-        type: array
-      source:
-        description: The source of the offers (eg. "drivly")
-        type: string
-      updated:
-        description: The time the offers were pulled
-        type: string
-      zipCode:
-        description: This will be the zip code used (if any) for the offers request
-          regardless if the source uses it
-        type: string
-    type: object
-  internal_controllers.Privilege:
-    properties:
-      expiry:
-        type: string
-      id:
-        type: integer
-      updatedAt:
-        type: string
-    type: object
-  internal_controllers.PrivilegeUser:
-    properties:
-      address:
-        type: string
-      privileges:
-        items:
-          $ref: '#/definitions/internal_controllers.Privilege'
-        type: array
-    type: object
-  internal_controllers.QueryDeviceErrorCodesReq:
-    properties:
-      errorCodes:
-        example:
-        - P0106
-        - P0279
-        items:
-          type: string
-        type: array
-    type: object
-  internal_controllers.QueryDeviceErrorCodesResponse:
-    properties:
-      clearedAt:
-        type: string
-      errorCodes:
-        items:
-          $ref: '#/definitions/services.ErrorCodesResponse'
-        type: array
-    type: object
-  internal_controllers.RangeSet:
-    properties:
-      rangeBasis:
-        description: The basis for the range calculation (eg. "MPG" or "MPG Highway")
-        type: string
-      rangeDistance:
-        description: The estimated range distance
-        type: integer
-      rangeUnit:
-        description: The unit used for the rangeDistance (eg. "miles" or "kilometers")
-        type: string
-      updated:
-        description: The time the data was collected
-        type: string
-    type: object
-  internal_controllers.RegisterDeviceIntegrationRequest:
-    properties:
-      accessToken:
-        type: string
-      code:
-        description: Code is an OAuth authorization code. Not used in all integrations.
-        type: string
-      expiresIn:
-        type: integer
-      externalId:
-        description: ExternalID is the only field needed for AutoPi registrations.
-          It is the UnitID.
-        type: string
-      redirectURI:
-        description: RedirectURI is the OAuth redirect URI used by the frontend. Not
-          used in all integrations.
-        type: string
-      refreshToken:
-        type: string
-      version:
-        type: integer
-    type: object
-  internal_controllers.RegisterUserDevice:
-    properties:
-      countryCode:
-        type: string
-      deviceDefinitionId:
-        type: string
-    type: object
-  internal_controllers.RegisterUserDeviceResponse:
-    properties:
-      deviceDefinitionId:
-        type: string
-      integrationCapabilities:
-        items:
-          $ref: '#/definitions/services.DeviceCompatibility'
-        type: array
-      userDeviceId:
-        type: string
-    type: object
-  internal_controllers.RegisterUserDeviceSmartcar:
-    properties:
-      code:
-        description: Code refers to the auth code provided by smartcar when user logs
-          in
-        type: string
-      countryCode:
-        type: string
-      redirectURI:
-        type: string
-    type: object
-  internal_controllers.RegisterUserDeviceVIN:
-    properties:
-      canProtocol:
-        description: CANProtocol is the protocol that was detected by edge-network
-          from the autopi.
-        type: string
-      countryCode:
-        type: string
-      vin:
-        type: string
-    type: object
-  internal_controllers.SyntheticDeviceStatus:
-    properties:
-      address:
-        example: 0xAED7EA8035eEc47E657B34eF5D020c7005487443
-        type: string
-      status:
-        enum:
-        - Unstarted
-        - Submitted
-        - Mined
-        - Confirmed
-        example: Confirmed
-        type: string
-      tokenId:
-        example: 15
-        type: number
-      txHash:
-        example: 0x30bce3da6985897224b29a0fe064fd2b426bb85a394cc09efe823b5c83326a8e
         type: string
     type: object
   internal_controllers.UpdateCountryCodeReq:
@@ -2712,45 +2320,6 @@
       - BearerAuth: []
       tags:
       - user-devices
-  /user/devices/:tokenID/commands/burn:
-    get:
-      description: Returns the data the user must sign in order to burn the device.
-      parameters:
-      - description: token id
-        in: path
-        name: tokenID
-        required: true
-        type: integer
-      responses:
-        "200":
-          description: OK
-          schema:
-            $ref: '#/definitions/apitypes.TypedData'
-      security:
-      - BearerAuth: []
-      tags:
-      - user-devices
-    post:
-      description: Sends a burn device request to the blockchain
-      parameters:
-      - description: token id
-        in: path
-        name: tokenID
-        required: true
-        type: integer
-      - description: Signature and Token ID
-        in: body
-        name: burnRequest
-        required: true
-        schema:
-          $ref: '#/definitions/internal_controllers.BurnRequest'
-      responses:
-        "200":
-          description: OK
-      security:
-      - BearerAuth: []
-      tags:
-      - user-devices
   /user/devices/:userDeviceID/aftermarket/commands/cloud-repair:
     post:
       description: Re-apply AutoPi cloud actions in an attempt to get the device transmitting
@@ -2996,7 +2565,7 @@
         "200":
           description: OK
           schema:
-            $ref: '#/definitions/github.com_DIMO-Network_devices-api_internal_controllers.GetUserDeviceErrorCodeQueriesResponse'
+            $ref: '#/definitions/internal_controllers.GetUserDeviceErrorCodeQueriesResponse'
         "404":
           description: Vehicle not found
           schema:
@@ -3018,12 +2587,12 @@
         name: queryDeviceErrorCodes
         required: true
         schema:
-          $ref: '#/definitions/github.com_DIMO-Network_devices-api_internal_controllers.QueryDeviceErrorCodesReq'
-      responses:
-        "200":
-          description: OK
-          schema:
-            $ref: '#/definitions/github.com_DIMO-Network_devices-api_internal_controllers.QueryDeviceErrorCodesResponse'
+          $ref: '#/definitions/internal_controllers.QueryDeviceErrorCodesReq'
+      responses:
+        "200":
+          description: OK
+          schema:
+            $ref: '#/definitions/internal_controllers.QueryDeviceErrorCodesResponse'
         "404":
           description: Vehicle not found
           schema:
@@ -3040,7 +2609,7 @@
         "200":
           description: OK
           schema:
-            $ref: '#/definitions/github.com_DIMO-Network_devices-api_internal_controllers.QueryDeviceErrorCodesResponse'
+            $ref: '#/definitions/internal_controllers.QueryDeviceErrorCodesResponse'
         "404":
           description: Vehicle not found
           schema:
@@ -3150,7 +2719,7 @@
         name: signed
         required: true
         schema:
-          $ref: '#/definitions/github.com_DIMO-Network_devices-api_internal_controllers.BurnSyntheticDeviceRequest'
+          $ref: '#/definitions/internal_controllers.BurnSyntheticDeviceRequest'
       produces:
       - application/json
       responses:
@@ -3287,7 +2856,7 @@
         name: signed
         required: true
         schema:
-          $ref: '#/definitions/github.com_DIMO-Network_devices-api_internal_controllers.MintSyntheticDeviceRequest'
+          $ref: '#/definitions/internal_controllers.MintSyntheticDeviceRequest'
       produces:
       - application/json
       responses:
@@ -3400,7 +2969,7 @@
         "200":
           description: OK
           schema:
-            $ref: '#/definitions/github.com_DIMO-Network_devices-api_internal_controllers.DeviceSnapshot'
+            $ref: '#/definitions/internal_controllers.DeviceSnapshot'
       security:
       - BearerAuth: []
       tags:
@@ -3655,7 +3224,7 @@
       - BearerAuth: []
       tags:
       - geofence
-  /user/vehicle/:tokenID/commands/burn:
+  /user/vehicle/{tokenID}/commands/burn:
     get:
       description: Returns the data the user must sign in order to burn the device.
       parameters:
