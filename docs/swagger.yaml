--- conflicted
+++ resolved
@@ -274,41 +274,6 @@
           type: integer
         type: array
     type: object
-<<<<<<< HEAD
-=======
-  internal_controllers.AftermarketDeviceTransactionStatus:
-    properties:
-      createdAt:
-        description: CreatedAt is the timestamp of the creation of the meta-transaction.
-        example: "2022-10-01T09:22:21.002Z"
-        type: string
-      failureReason:
-        description: |-
-          FailureReason is populated if the status is "Failed" because of an on-chain revert and
-          we were able to decode the reason.
-        type: string
-      hash:
-        description: Hash is the hexidecimal transaction hash, available for any transaction
-          at the Submitted stage or greater.
-        example: 0x28b4662f1e1b15083261a4a5077664f4003d58cb528826b7aab7fad466c28e70
-        type: string
-      status:
-        description: Status is the state of the transaction performing this operation.
-          There are only four options.
-        enum:
-        - Unsubmitted
-        - Submitted
-        - Mined
-        - Confirmed
-        - Failed
-        example: Mined
-        type: string
-      updatedAt:
-        description: UpdatedAt is the last time we updated the status of the transaction.
-        example: "2022-10-01T09:22:26.337Z"
-        type: string
-    type: object
->>>>>>> 5f569923
   internal_controllers.AutoPiDeviceInfo:
     properties:
       beneficiaryAddress:
@@ -726,16 +691,17 @@
         description: Address is the Ethereum address of the synthetic device.
         example: 0xAED7EA8035eEc47E657B34eF5D020c7005487443
         type: string
-<<<<<<< HEAD
       burnTransaction:
-        $ref: '#/definitions/internal_controllers.TransactionStatus'
-=======
+        allOf:
+        - $ref: '#/definitions/internal_controllers.TransactionStatus'
+        description: |-
+          BurnTransaction contains the status of the burning meta-transaction, if one is in-flight
+          or has failed.
       failureReason:
         description: |-
           FailureReason is populated if the status is "Failed" because of an on-chain revert and
           we were able to decode the reason.
         type: string
->>>>>>> 5f569923
       status:
         description: Status is the status of the minting meta-transaction.
         enum:
@@ -777,6 +743,11 @@
         description: CreatedAt is the timestamp of the creation of the meta-transaction.
         example: "2022-10-01T09:22:21.002Z"
         type: string
+      failureReason:
+        description: |-
+          FailureReason is populated if the status is "Failed" because of an on-chain revert and
+          we were able to decode the reason.
+        type: string
       hash:
         description: Hash is the hexidecimal transaction hash, available for any transaction
           at the Submitted stage or greater.
@@ -909,16 +880,17 @@
     type: object
   internal_controllers.VehicleNFTData:
     properties:
-<<<<<<< HEAD
       burnTransaction:
-        $ref: '#/definitions/internal_controllers.TransactionStatus'
-=======
+        allOf:
+        - $ref: '#/definitions/internal_controllers.TransactionStatus'
+        description: |-
+          BurnTransaction contains the status of the burning meta-transaction, if one is in-flight
+          or has failed.
       failureReason:
         description: |-
           FailureReason is populated if the status is "Failed" because of an on-chain revert and
           we were able to decode the reason.
         type: string
->>>>>>> 5f569923
       ownerAddress:
         description: OwnerAddress is the Ethereum address of the NFT owner.
         items:
