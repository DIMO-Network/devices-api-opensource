basePath: /v1
definitions:
  apitypes.Type:
    properties:
      name:
        type: string
      type:
        type: string
    type: object
  apitypes.TypedData:
    properties:
      domain:
        $ref: '#/definitions/apitypes.TypedDataDomain'
      message:
        $ref: '#/definitions/apitypes.TypedDataMessage'
      primaryType:
        type: string
      types:
        $ref: '#/definitions/apitypes.Types'
    type: object
  apitypes.TypedDataDomain:
    properties:
      chainId:
        $ref: '#/definitions/math.HexOrDecimal256'
      name:
        type: string
      salt:
        type: string
      verifyingContract:
        type: string
      version:
        type: string
    type: object
  apitypes.TypedDataMessage:
    additionalProperties: true
    type: object
  apitypes.Types:
    additionalProperties:
      items:
        $ref: '#/definitions/apitypes.Type'
      type: array
    type: object
  big.Int:
    type: object
  github_com_DIMO-Network_devices-api_internal_controllers_helpers.CreateResponse:
    properties:
      id:
        type: string
    type: object
  github_com_DIMO-Network_devices-api_internal_controllers_helpers.ErrorRes:
    properties:
      code:
        type: integer
      message:
        type: string
    type: object
  github_com_DIMO-Network_devices-api_internal_services.AutoPiCommandJob:
    properties:
      commandJobId:
        type: string
      commandRaw:
        type: string
      commandState:
        type: string
      lastUpdated:
        type: string
      result:
        $ref: '#/definitions/github_com_DIMO-Network_devices-api_internal_services.AutoPiCommandResult'
    type: object
  github_com_DIMO-Network_devices-api_internal_services.AutoPiCommandResult:
    properties:
      tag:
        description: corresponds to webhook response.tag
        type: string
      type:
        description: corresponds to webhook response.data.return._type
        type: string
      value:
        description: corresponds to webhook response.data.return.value
        type: string
    type: object
  github_com_DIMO-Network_devices-api_internal_services.AutoPiTask:
    properties:
      code:
        type: integer
      description:
        type: string
      error:
        type: string
      status:
        type: string
      taskId:
        type: string
      updatedAt:
        type: string
      updates:
        description: Updates increments every time the job was updated.
        type: integer
    type: object
  github_com_DIMO-Network_devices-api_internal_services.DeviceAttribute:
    properties:
      name:
        type: string
      value:
        type: string
    type: object
  github_com_DIMO-Network_devices-api_internal_services.DeviceCompatibility:
    properties:
      capabilities:
        items:
          type: integer
        type: array
      country:
        type: string
      id:
        type: string
      region:
        type: string
      style:
        type: string
      type:
        type: string
      vendor:
        type: string
    type: object
  github_com_DIMO-Network_devices-api_internal_services.DeviceDefinition:
    properties:
      compatibleIntegrations:
        description: CompatibleIntegrations has systems this vehicle can integrate
          with
        items:
          $ref: '#/definitions/github_com_DIMO-Network_devices-api_internal_services.DeviceCompatibility'
        type: array
      deviceAttributes:
        description: DeviceAttributes is a list of attributes for the device type
          as defined in device_types.properties
        items:
          $ref: '#/definitions/github_com_DIMO-Network_devices-api_internal_services.DeviceAttribute'
        type: array
      deviceDefinitionId:
        type: string
      imageUrl:
        type: string
      make:
        $ref: '#/definitions/github_com_DIMO-Network_devices-api_internal_services.DeviceMake'
      metadata: {}
      name:
        type: string
      type:
        $ref: '#/definitions/github_com_DIMO-Network_devices-api_internal_services.DeviceType'
      vehicleData:
        allOf:
        - $ref: '#/definitions/github_com_DIMO-Network_devices-api_internal_services.DeviceVehicleInfo'
        description: VehicleInfo will be empty if not a vehicle type
      verified:
        type: boolean
    type: object
  github_com_DIMO-Network_devices-api_internal_services.DeviceMake:
    properties:
      id:
        type: string
      logo_url:
        $ref: '#/definitions/null.String'
      name:
        type: string
      oem_platform_name:
        $ref: '#/definitions/null.String'
    type: object
  github_com_DIMO-Network_devices-api_internal_services.DeviceType:
    properties:
      make:
        type: string
      model:
        type: string
      subModels:
        items:
          type: string
        type: array
      type:
        description: Type is eg. Vehicle, E-bike, roomba
        type: string
      year:
        type: integer
    type: object
  github_com_DIMO-Network_devices-api_internal_services.DeviceVehicleInfo:
    properties:
      base_msrp:
        type: integer
      driven_wheels:
        type: string
      epa_class:
        type: string
      fuel_tank_capacity_gal:
        type: string
      fuel_type:
        type: string
      mpg:
        type: string
      mpg_city:
        type: string
      mpg_highway:
        type: string
      number_of_doors:
        type: string
      vehicle_type:
        description: VehicleType PASSENGER CAR, from NHTSA
        type: string
    type: object
  github_com_DIMO-Network_devices-api_internal_services.ErrorCodesResponse:
    properties:
      code:
<<<<<<< HEAD
        type: string
      description:
=======
        example: P0148
        type: string
      description:
        example: Fuel delivery error
>>>>>>> 1a272919
        type: string
    type: object
  github_com_DIMO-Network_devices-api_internal_services.PowertrainType:
    enum:
    - ICE
    - HEV
    - PHEV
    - BEV
    - FCEV
    type: string
    x-enum-varnames:
    - ICE
    - HEV
    - PHEV
    - BEV
    - FCEV
  github_com_DIMO-Network_devices-api_internal_services.UserDeviceMetadata:
    properties:
      canProtocol:
        description: CANProtocol is the protocol that was detected by edge-network
          from the autopi.
        type: string
      elasticDefinitionSynced:
        type: boolean
      elasticRegionSynced:
        type: boolean
      geoDecodedCountry:
        type: string
      geoDecodedStateProv:
        type: string
      postal_code:
        type: string
      powertrainType:
        $ref: '#/definitions/github_com_DIMO-Network_devices-api_internal_services.PowertrainType'
    type: object
  grpc.Integration:
    properties:
      auto_pi_default_template_id:
        type: integer
      auto_pi_powertrain_template:
        $ref: '#/definitions/grpc.Integration_AutoPiPowertrainTemplate'
      id:
        type: string
      refresh_limit_secs:
        type: integer
      style:
        type: string
      token_id:
        description: token_id can have a 0 value, which means it has not yet been
          minted and no token id has been assigned. This case should be checked for
          and handled.
        type: integer
      type:
        type: string
      vendor:
        type: string
    type: object
  grpc.Integration_AutoPiPowertrainTemplate:
    properties:
      BEV:
        type: integer
      HEV:
        type: integer
      ICE:
        type: integer
      PHEV:
        type: integer
    type: object
  internal_controllers.AutoPiClaimRequest:
    properties:
      aftermarketDeviceSignature:
        description: AftermarketDeviceSignature is the signature from the aftermarket
          device.
        type: string
      userSignature:
        description: UserSignature is the signature from the user, using their private
          key.
        type: string
    type: object
  internal_controllers.AutoPiCommandRequest:
    properties:
      command:
        type: string
    type: object
  internal_controllers.AutoPiDeviceInfo:
    properties:
      beneficiaryAddress:
        items:
          type: integer
        type: array
      claim:
        allOf:
        - $ref: '#/definitions/internal_controllers.AutoPiTransactionStatus'
        description: Claim contains the status of the on-chain claiming meta-transaction.
      deviceId:
        type: string
      dockerReleases:
        items:
          type: integer
        type: array
      ethereumAddress:
        items:
          type: integer
        type: array
      hwRevision:
        type: string
      isUpdated:
        type: boolean
      lastCommunication:
        type: string
      ownerAddress:
        items:
          type: integer
        type: array
      pair:
        allOf:
        - $ref: '#/definitions/internal_controllers.AutoPiTransactionStatus'
        description: Pair contains the status of the on-chain pairing meta-transaction.
      releaseVersion:
        type: string
      shouldUpdate:
        type: boolean
      template:
        type: integer
      tokenId:
        $ref: '#/definitions/big.Int'
      unitId:
        type: string
      unpair:
        allOf:
        - $ref: '#/definitions/internal_controllers.AutoPiTransactionStatus'
        description: Unpair contains the status of the on-chain unpairing meta-transaction.
    type: object
  internal_controllers.AutoPiPairRequest:
    properties:
      aftermarketDeviceSignature:
        description: |-
          AftermarketDeviceSignature is the 65-byte, hex-encoded Ethereum signature of
          the pairing payload by the device. Only needed if the vehicle owner and aftermarket
          device owner are not the same.
        items:
          type: integer
        type: array
      externalId:
        type: string
      signature:
        items:
          type: integer
        type: array
    type: object
  internal_controllers.AutoPiTransactionStatus:
    properties:
      createdAt:
        description: CreatedAt is the timestamp of the creation of the meta-transaction.
        example: "2022-10-01T09:22:21.002Z"
        type: string
      hash:
        description: Hash is the hexidecimal transaction hash, available for any transaction
          at the Submitted stage or greater.
        example: 0x28b4662f1e1b15083261a4a5077664f4003d58cb528826b7aab7fad466c28e70
        type: string
      status:
        description: Status is the state of the transaction performing this operation.
          There are only four options.
        enum:
        - Unsubmitted
        - Submitted
        - Mined
        - Confirmed
        example: Mined
        type: string
      updatedAt:
        description: UpdatedAt is the last time we updated the status of the transaction.
        example: "2022-10-01T09:22:26.337Z"
        type: string
    type: object
  internal_controllers.CommandRequestStatusResp:
    properties:
      command:
        example: doors/unlock
        type: string
      createdAt:
        example: "2022-08-09T19:38:39Z"
        type: string
      id:
        example: 2D8LqUHQtaMHH6LYPqznmJMBeZm
        type: string
      status:
        enum:
        - Pending
        - Complete
        - Failed
        example: Complete
        type: string
      updatedAt:
        example: "2022-08-09T19:39:22Z"
        type: string
    type: object
  internal_controllers.CommandResponse:
    properties:
      requestId:
        type: string
    type: object
  internal_controllers.CreateGeofence:
    properties:
      h3Indexes:
        description: 'required: false'
        items:
          type: string
        type: array
      name:
        description: 'required: true'
        type: string
      type:
        description: |-
          one of following: "PrivacyFence", "TriggerEntry", "TriggerExit"
          required: true
        type: string
      userDeviceIds:
        description: Optionally link the geofence with a list of user device ID
        items:
          type: string
        type: array
    type: object
  internal_controllers.DeviceOffer:
    properties:
      offerSets:
        description: Contains a list of offer sets, one for each source
        items:
          $ref: '#/definitions/internal_controllers.OfferSet'
        type: array
    type: object
  internal_controllers.DeviceRange:
    properties:
      rangeSets:
        description: Contains a list of range sets, one for each range basis (may
          be empty)
        items:
          $ref: '#/definitions/internal_controllers.RangeSet'
        type: array
    type: object
  internal_controllers.DeviceSnapshot:
    properties:
      ambientTemp:
        type: number
      batteryCapacity:
        type: integer
      batteryVoltage:
        type: number
      chargeLimit:
        type: number
      charging:
        type: boolean
      fuelPercentRemaining:
        type: number
      latitude:
        type: number
      longitude:
        type: number
      odometer:
        type: number
      oil:
        type: number
      range:
        type: number
      recordCreatedAt:
        type: string
      recordUpdatedAt:
        type: string
      soc:
        type: number
      tirePressure:
        $ref: '#/definitions/smartcar.TirePressure'
    type: object
  internal_controllers.DeviceValuation:
    properties:
      valuationSets:
        description: Contains a list of valuation sets, one for each vendor
        items:
          $ref: '#/definitions/internal_controllers.ValuationSet'
        type: array
    type: object
  internal_controllers.DocumentResponse:
    properties:
      createdAt:
        type: string
      ext:
        type: string
      id:
        type: string
      name:
        type: string
      type:
        $ref: '#/definitions/internal_controllers.DocumentTypeEnum'
      url:
        type: string
      userDeviceId:
        type: string
    type: object
  internal_controllers.DocumentTypeEnum:
    enum:
    - DriversLicense
    - Other
    - VehicleTitle
    - VehicleRegistration
    - VehicleInsurance
    - VehicleMaintenance
    - VehicleCustomImage
    type: string
    x-enum-varnames:
    - DriversLicense
    - Other
    - VehicleTitle
    - VehicleRegistration
    - VehicleInsurance
    - VehicleMaintenance
    - VehicleCustomImage
  internal_controllers.GeoFenceUserDevice:
    properties:
      mmy:
        type: string
      name:
        type: string
      userDeviceId:
        type: string
    type: object
  internal_controllers.GetGeofence:
    properties:
      createdAt:
        type: string
      h3Indexes:
        items:
          type: string
        type: array
      id:
        type: string
      name:
        type: string
      type:
        type: string
      updatedAt:
        type: string
      userDevices:
        items:
          $ref: '#/definitions/internal_controllers.GeoFenceUserDevice'
        type: array
    type: object
  internal_controllers.GetUserDeviceErrorCodeQueriesResponse:
    properties:
      queries:
        items:
          $ref: '#/definitions/internal_controllers.GetUserDeviceErrorCodeQueriesResponseItem'
        type: array
    type: object
  internal_controllers.GetUserDeviceErrorCodeQueriesResponseItem:
    properties:
<<<<<<< HEAD
=======
      clearedAt:
        description: |-
          ClearedAt is the time at which the user cleared the codes from this query.
          May be null.
        example: "2023-05-23T12:57:05Z"
        type: string
>>>>>>> 1a272919
      errorCodes:
        items:
          $ref: '#/definitions/github_com_DIMO-Network_devices-api_internal_services.ErrorCodesResponse'
        type: array
      requestedAt:
        example: "2023-05-23T12:56:36Z"
        type: string
    type: object
  internal_controllers.GetUserDeviceIntegrationResponse:
    properties:
      createdAt:
        description: CreatedAt is the creation time of this integration for this device.
        type: string
      externalId:
        description: |-
          ExternalID is the identifier used by the third party for the device. It may be absent if we
          haven't authorized yet.
        type: string
      status:
        description: Status is one of "Pending", "PendingFirstData", "Active", "Failed",
          "DuplicateIntegration".
        type: string
    type: object
  internal_controllers.MintRequest:
    properties:
      imageData:
        description: ImageData contains the base64-encoded NFT PNG image.
        type: string
      imageDataTransparent:
        description: |-
          ImageDataTransparent contains the base64-encoded NFT PNG image
          with a transparent background, for use in the app. For compatibility
          with older versions it is not required.
        type: string
      signature:
        description: Signature is the hex encoding of the EIP-712 signature result.
        type: string
    required:
    - imageData
    - signature
    type: object
  internal_controllers.MyDevicesResp:
    properties:
      sharedDevices:
        items:
          $ref: '#/definitions/internal_controllers.UserDeviceFull'
        type: array
      userDevices:
        items:
          $ref: '#/definitions/internal_controllers.UserDeviceFull'
        type: array
    type: object
  internal_controllers.NFTAttribute:
    properties:
      trait_type:
        type: string
      value:
        type: string
    type: object
  internal_controllers.NFTData:
    properties:
      ownerAddress:
        description: OwnerAddress is the Ethereum address of the NFT owner.
        items:
          type: integer
        type: array
      status:
        description: Status is the minting status of the NFT.
        enum:
        - Unstarted
        - Submitted
        - Mined
        - Confirmed
        example: Confirmed
        type: string
      tokenId:
        example: 37
        type: number
      tokenUri:
        example: https://nft.dimo.zone/37
        type: string
      txHash:
        description: TxHash is the hash of the minting transaction.
        example: 0x30bce3da6985897224b29a0fe064fd2b426bb85a394cc09efe823b5c83326a8e
        type: string
    type: object
  internal_controllers.NFTImageData:
    properties:
      imageData:
        description: ImageData contains the base64-encoded NFT PNG image.
        type: string
      imageDataTransparent:
        description: |-
          ImageDataTransparent contains the base64-encoded NFT PNG image
          with a transparent background, for use in the app. For compatibility
          with older versions it is not required.
        type: string
    required:
    - imageData
    type: object
  internal_controllers.NFTMetadataResp:
    properties:
      attributes:
        items:
          $ref: '#/definitions/internal_controllers.NFTAttribute'
        type: array
      description:
        type: string
      image:
        type: string
      name:
        type: string
    type: object
  internal_controllers.Offer:
    properties:
      declineReason:
        description: The reason the offer was declined from the vendor
        type: string
      error:
        description: An error from the vendor (eg. when the VIN is invalid)
        type: string
      grade:
        description: The grade of the offer from the vendor (eg. "RETAIL")
        type: string
      price:
        description: The offer price from the vendor
        type: integer
      url:
        description: The offer URL from the vendor
        type: string
      vendor:
        description: The vendor of the offer (eg. "carmax", "carvana", etc.)
        type: string
    type: object
  internal_controllers.OfferSet:
    properties:
      mileage:
        description: The mileage used for the offers
        type: integer
      offers:
        description: Contains a list of offers from the source
        items:
          $ref: '#/definitions/internal_controllers.Offer'
        type: array
      source:
        description: The source of the offers (eg. "drivly")
        type: string
      updated:
        description: The time the offers were pulled
        type: string
      zipCode:
        description: This will be the zip code used (if any) for the offers request
          regardless if the source uses it
        type: string
    type: object
  internal_controllers.Privilege:
    properties:
      expiry:
        type: string
      id:
        type: integer
      updatedAt:
        type: string
    type: object
  internal_controllers.PrivilegeUser:
    properties:
      address:
        type: string
      privileges:
        items:
          $ref: '#/definitions/internal_controllers.Privilege'
        type: array
    type: object
  internal_controllers.QueryDeviceErrorCodesReq:
    properties:
      errorCodes:
        example:
        - P0106
        - P0279
        items:
          type: string
        type: array
    type: object
  internal_controllers.QueryDeviceErrorCodesResponse:
    properties:
<<<<<<< HEAD
=======
      clearedAt:
        type: string
>>>>>>> 1a272919
      errorCodes:
        items:
          $ref: '#/definitions/github_com_DIMO-Network_devices-api_internal_services.ErrorCodesResponse'
        type: array
    type: object
  internal_controllers.RangeSet:
    properties:
      rangeBasis:
        description: The basis for the range calculation (eg. "MPG" or "MPG Highway")
        type: string
      rangeDistance:
        description: The estimated range distance
        type: integer
      rangeUnit:
        description: The unit used for the rangeDistance (eg. "miles" or "kilometers")
        type: string
      updated:
        description: The time the data was collected
        type: string
    type: object
  internal_controllers.RegisterDeviceIntegrationRequest:
    properties:
      accessToken:
        type: string
      code:
        description: Code is an OAuth authorization code. Not used in all integrations.
        type: string
      expiresIn:
        type: integer
      externalId:
        description: ExternalID is the only field needed for AutoPi registrations.
          It is the UnitID.
        type: string
      redirectURI:
        description: RedirectURI is the OAuth redirect URI used by the frontend. Not
          used in all integrations.
        type: string
      refreshToken:
        type: string
    type: object
  internal_controllers.RegisterUserDevice:
    properties:
      countryCode:
        type: string
      deviceDefinitionId:
        type: string
    type: object
  internal_controllers.RegisterUserDeviceResponse:
    properties:
      deviceDefinitionId:
        type: string
      integrationCapabilities:
        items:
          $ref: '#/definitions/github_com_DIMO-Network_devices-api_internal_services.DeviceCompatibility'
        type: array
      userDeviceId:
        type: string
    type: object
  internal_controllers.RegisterUserDeviceSmartcar:
    properties:
      code:
        description: Code refers to the auth code provided by smartcar when user logs
          in
        type: string
      countryCode:
        type: string
      redirectURI:
        type: string
    type: object
  internal_controllers.RegisterUserDeviceVIN:
    properties:
      canProtocol:
        description: CANProtocol is the protocol that was detected by edge-network
          from the autopi.
        type: string
      countryCode:
        type: string
      vin:
        type: string
    type: object
  internal_controllers.UpdateCountryCodeReq:
    properties:
      countryCode:
        type: string
    type: object
  internal_controllers.UpdateImageURLReq:
    properties:
      imageUrl:
        type: string
    type: object
  internal_controllers.UpdateNameReq:
    properties:
      name:
        type: string
    type: object
  internal_controllers.UpdateVINReq:
    properties:
      signature:
        description: |-
          Signature is the hex-encoded result of the AutoPi signing the VIN. It must
          be present to verify the VIN.
        example: 16b15f88bbd2e0a22d1d0084b8b7080f2003ea83eab1a00f80d8c18446c9c1b6224f17aa09eaf167717ca4f355bb6dc94356e037edf3adf6735a86fc3741f5231b
        type: string
      vin:
        description: |-
          VIN is a vehicle identification number. At the very least, it must be
          17 characters in length and contain only letters and numbers.
        example: 4Y1SL65848Z411439
        type: string
    required:
    - vin
    type: object
  internal_controllers.UserDeviceFull:
    properties:
      countryCode:
        type: string
      customImageUrl:
        type: string
      deviceDefinition:
        $ref: '#/definitions/github_com_DIMO-Network_devices-api_internal_services.DeviceDefinition'
      id:
        type: string
      integrations:
        items:
          $ref: '#/definitions/internal_controllers.UserDeviceIntegrationStatus'
        type: array
      metadata:
        $ref: '#/definitions/github_com_DIMO-Network_devices-api_internal_services.UserDeviceMetadata'
      name:
        type: string
      nft:
        $ref: '#/definitions/internal_controllers.NFTData'
      optedInAt:
        type: string
      privilegedUsers:
        items:
          $ref: '#/definitions/internal_controllers.PrivilegeUser'
        type: array
      vin:
        type: string
      vinConfirmed:
        type: boolean
    type: object
  internal_controllers.UserDeviceIntegrationStatus:
    properties:
      createdAt:
        type: string
      externalId:
        type: string
      integrationId:
        type: string
      integrationVendor:
        type: string
      metadata:
        type: string
      status:
        type: string
      updatedAt:
        type: string
    type: object
  internal_controllers.ValuationSet:
    properties:
      currency:
        description: eg. USD or EUR
        type: string
      mileage:
        description: The mileage used for the valuation
        type: integer
      odometer:
        type: integer
      odometerUnit:
        type: string
      retail:
        description: retail is equal to retailAverage when available
        type: integer
      retailAverage:
        type: integer
      retailClean:
        description: retailClean, retailAverage, and retailRough my not always be
          available
        type: integer
      retailRough:
        type: integer
      retailSource:
        description: Useful when Drivly returns multiple vendors and we've selected
          one (eg. "drivly:blackbook")
        type: string
      tradeIn:
        description: tradeIn is equal to tradeInAverage when available
        type: integer
      tradeInAverage:
        type: integer
      tradeInClean:
        description: tradeInClean, tradeInAverage, and tradeInRough my not always
          be available
        type: integer
      tradeInRough:
        type: integer
      tradeInSource:
        description: Useful when Drivly returns multiple vendors and we've selected
          one (eg. "drivly:blackbook")
        type: string
      updated:
        description: The time the valuation was pulled or in the case of blackbook,
          this may be the event time of the device odometer which was used for the
          valuation
        type: string
      userDisplayPrice:
        description: UserDisplayPrice the top level value to show to users in mobile
          app
        type: integer
      vendor:
        description: The source of the valuation (eg. "drivly" or "blackbook")
        type: string
      zipCode:
        description: This will be the zip code used (if any) for the valuation request
          regardless if the vendor uses it
        type: string
    type: object
  math.HexOrDecimal256:
    type: object
  null.String:
    properties:
      string:
        type: string
      valid:
        type: boolean
    type: object
  smartcar.TirePressure:
    properties:
      age:
        description: 'Deprecated: Should use DataAge instead of Age'
        type: string
      backLeft:
        type: number
      backRight:
        type: number
      dataAge:
        type: string
      frontLeft:
        type: number
      frontRight:
        type: number
      requestId:
        type: string
      unitSystem:
        $ref: '#/definitions/smartcar.UnitSystem'
    type: object
  smartcar.UnitSystem:
    enum:
    - metric
    - imperial
    type: string
    x-enum-varnames:
    - Metric
    - Imperial
info:
  contact: {}
  title: DIMO Devices API
  version: "1.0"
paths:
  /aftermarket/device/{tokenId}:
    get:
      description: Retrieves NFT metadata for a given aftermarket device.
      parameters:
      - description: token id
        in: path
        name: tokenId
        required: true
        type: integer
      produces:
      - application/json
      responses:
        "200":
          description: OK
          schema:
            $ref: '#/definitions/internal_controllers.NFTMetadataResp'
        "404":
          description: Not Found
      tags:
      - nfts
  /aftermarket/device/{tokenId}/image:
    get:
      description: Returns the image for the given aftermarket device NFT.
      parameters:
      - description: token id
        in: path
        name: tokenId
        required: true
        type: integer
      produces:
      - image/png
      responses:
        "200":
          description: OK
        "404":
          description: Not Found
      tags:
      - nfts
  /autopi/task/:taskID:
    get:
      description: gets the status of an autopi related task. In future could be other
        tasks too?
      parameters:
      - description: task id
        in: path
        name: taskID
        required: true
        type: string
      produces:
      - application/json
      responses:
        "200":
          description: OK
          schema:
            $ref: '#/definitions/github_com_DIMO-Network_devices-api_internal_services.AutoPiTask'
      security:
      - BearerAuth: []
      tags:
      - integrations
  /autopi/unit/:unitID:
    get:
      description: gets the information about the autopi by the unitId
      parameters:
      - description: autopi unit id
        in: path
        name: unitID
        required: true
        type: string
      produces:
      - application/json
      responses:
        "200":
          description: OK
          schema:
            $ref: '#/definitions/internal_controllers.AutoPiDeviceInfo'
      security:
      - BearerAuth: []
      tags:
      - integrations
  /autopi/unit/:unitID/commands/claim:
    get:
      description: Return the EIP-712 payload to be signed for AutoPi device claiming.
      parameters:
      - description: AutoPi unit id
        in: path
        name: unitID
        required: true
        type: string
      produces:
      - application/json
      responses:
        "200":
          description: OK
          schema:
            $ref: '#/definitions/apitypes.TypedData'
      security:
      - BearerAuth: []
    post:
      description: Return the EIP-712 payload to be signed for AutoPi device claiming.
      parameters:
      - description: AutoPi unit id
        in: path
        name: unitID
        required: true
        type: string
      - description: Signatures from the user and AutoPi
        in: body
        name: claimRequest
        required: true
        schema:
          $ref: '#/definitions/internal_controllers.AutoPiClaimRequest'
      produces:
      - application/json
      responses:
        "204":
          description: No Content
      security:
      - BearerAuth: []
  /autopi/unit/:unitID/commands/unclaim:
    post:
      description: |-
        Dev-only endpoint for removing a claim. Removes the flag on-chain and clears
        the owner in the database.
      parameters:
      - description: AutoPi unit id
        in: path
        name: unitID
        required: true
        type: string
      produces:
      - application/json
      responses:
        "204":
          description: No Content
      security:
      - BearerAuth: []
  /autopi/unit/:unitID/is-online:
    get:
      description: 'gets whether the autopi is online right now, if already paired
        with a user, makes sure user has access. returns json with {"online": true/false}'
      parameters:
      - description: autopi unit id
        in: path
        name: unitID
        required: true
        type: string
      produces:
      - application/json
      responses:
        "200":
          description: OK
      security:
      - BearerAuth: []
      tags:
      - integrations
  /autopi/unit/:unitID/update:
    post:
      description: checks to see if autopi unit needs to be updated, and starts update
        process if so.
      parameters:
      - description: autopi unit id
        in: path
        name: unitID
        required: true
        type: string
      produces:
      - application/json
      responses:
        "200":
          description: OK
          schema:
            $ref: '#/definitions/github_com_DIMO-Network_devices-api_internal_services.AutoPiTask'
      security:
      - BearerAuth: []
      tags:
      - integrations
  /dcn/{nodeID}:
    get:
      description: retrieves the DCN NFT metadata for a given node address
      parameters:
      - description: DCN node id decimal representation
        in: path
        name: nodeID
        required: true
        type: string
      produces:
      - application/json
      responses:
        "200":
          description: OK
          schema:
            $ref: '#/definitions/internal_controllers.NFTMetadataResp'
        "400":
          description: Bad Request
        "404":
          description: Not Found
      tags:
      - dcn
  /dcn/{nodeID}/image:
    get:
      description: retrieves the DCN NFT metadata for a given node address
      parameters:
      - description: DCN node id decimal representation
        in: path
        name: nodeID
        required: true
        type: string
      produces:
      - image/svg+xml
      responses:
        "200":
          description: OK
          schema:
            $ref: '#/definitions/internal_controllers.NFTMetadataResp'
        "400":
          description: Bad Request
        "404":
          description: Not Found
      tags:
      - dcn
  /device-definitions:
    get:
      description: gets a specific device definition by make model and year
      parameters:
      - description: make eg TESLA
        in: query
        name: make
        required: true
        type: string
      - description: model eg MODEL Y
        in: query
        name: model
        required: true
        type: string
      - description: year eg 2021
        in: query
        name: year
        required: true
        type: string
      produces:
      - application/json
      responses:
        "200":
          description: OK
          schema:
            $ref: '#/definitions/github_com_DIMO-Network_devices-api_internal_services.DeviceDefinition'
      tags:
      - device-definitions
  /device-definitions/:id:
    get:
      description: gets a specific device definition by id, adds autopi integration
        on the fly if does not have it and year > cutoff
      parameters:
      - description: device definition id, KSUID format
        in: path
        name: id
        required: true
        type: string
      produces:
      - application/json
      responses:
        "200":
          description: OK
          schema:
            $ref: '#/definitions/github_com_DIMO-Network_devices-api_internal_services.DeviceDefinition'
      tags:
      - device-definitions
  /device-definitions/{id}/integrations:
    get:
      description: gets all the available integrations for a device definition. Includes
        the capabilities of the device with the integration
      parameters:
      - description: device definition id, KSUID format
        in: path
        name: id
        required: true
        type: string
      produces:
      - application/json
      responses:
        "200":
          description: OK
          schema:
            items:
              $ref: '#/definitions/github_com_DIMO-Network_devices-api_internal_services.DeviceCompatibility'
            type: array
      tags:
      - device-definitions
  /documents:
    get:
      consumes:
      - application/json
      description: gets all documents associated with current user - pulled from token
      produces:
      - application/json
      responses:
        "200":
          description: OK
          schema:
            items:
              $ref: '#/definitions/internal_controllers.DocumentResponse'
            type: array
      security:
      - BearerAuth: []
      tags:
      - documents
    post:
      consumes:
      - multipart/form-data
      description: post document by id associated with current user - pulled from
        token
      parameters:
      - description: The file to upload. file is required
        in: formData
        name: file
        required: true
        type: file
      - description: The document name. name is required
        in: formData
        name: name
        required: true
        type: string
      - description: The document type. type is required
        in: formData
        name: type
        required: true
        type: string
      - description: The user device ID, optional
        in: formData
        name: userDeviceID
        type: string
      produces:
      - application/json
      responses:
        "201":
          description: Created
          schema:
            $ref: '#/definitions/internal_controllers.DocumentResponse'
      security:
      - BearerAuth: []
      tags:
      - documents
  /documents/{id}:
    delete:
      consumes:
      - application/json
      description: delete document associated with current user - pulled from token
      parameters:
      - description: Document ID
        in: path
        name: id
        required: true
        type: string
      produces:
      - application/json
      responses:
        "204":
          description: No Content
      security:
      - BearerAuth: []
      tags:
      - documents
    get:
      consumes:
      - application/json
      description: get document by id associated with current user - pulled from token
      parameters:
      - description: Document ID
        in: path
        name: id
        required: true
        type: string
      produces:
      - application/json
      responses:
        "200":
          description: OK
          schema:
            $ref: '#/definitions/internal_controllers.DocumentResponse'
      security:
      - BearerAuth: []
      tags:
      - documents
  /documents/{id}/download:
    get:
      description: download document associated with current user - pulled from token
      parameters:
      - description: Document ID
        in: path
        name: id
        required: true
        type: string
      produces:
      - application/octet-stream
      - image/png
      - image/jpeg
      responses:
        "200":
          description: OK
      security:
      - BearerAuth: []
      tags:
      - documents
  /integration/:tokenID:
    get:
      description: gets an integration using its tokenID
      produces:
      - application/json
      responses:
        "200":
          description: OK
          schema:
            items:
              $ref: '#/definitions/internal_controllers.NFTMetadataResp'
            type: array
      tags:
      - integrations
  /integrations:
    get:
      description: gets list of integrations we have defined
      produces:
      - application/json
      responses:
        "200":
          description: OK
          schema:
            items:
              $ref: '#/definitions/grpc.Integration'
            type: array
      security:
      - BearerAuth: []
      tags:
      - integrations
  /manufacturer/{tokenId}:
    get:
      description: Retrieves NFT metadata for a given manufacturer.
      parameters:
      - description: token id
        in: path
        name: tokenId
        required: true
        type: integer
      produces:
      - application/json
      responses:
        "200":
          description: OK
          schema:
            $ref: '#/definitions/internal_controllers.NFTMetadataResp'
        "404":
          description: Not Found
      tags:
      - nfts
  /user/devices:
    post:
      consumes:
      - application/json
      description: adds a device to a user. can add with only device_definition_id
        or with MMY, which will create a device_definition on the fly
      parameters:
      - description: add device to user. either MMY or id are required
        in: body
        name: user_device
        required: true
        schema:
          $ref: '#/definitions/internal_controllers.RegisterUserDevice'
      produces:
      - application/json
      responses:
        "201":
          description: Created
          schema:
            $ref: '#/definitions/internal_controllers.RegisterUserDeviceResponse'
      security:
      - ApiKeyAuth: []
      - BearerAuth: []
      tags:
      - user-devices
  /user/devices/:userDeviceID/autopi/command:
    post:
      consumes:
      - application/json
      description: Closed off in prod. Submit a raw autopi command to unit. Device
        must be registered with autopi before this can be used
      parameters:
      - description: raw autopi command
        in: body
        name: AutoPiCommandRequest
        required: true
        schema:
          $ref: '#/definitions/internal_controllers.AutoPiCommandRequest'
      responses:
        "200":
          description: OK
      security:
      - BearerAuth: []
      tags:
      - integrations
  /user/devices/:userDeviceID/autopi/command/:jobID:
    get:
      description: gets the status of an autopi raw command by jobID
      parameters:
      - description: job id, from autopi
        in: path
        name: jobID
        required: true
        type: string
      produces:
      - application/json
      responses:
        "200":
          description: OK
          schema:
            $ref: '#/definitions/github_com_DIMO-Network_devices-api_internal_services.AutoPiCommandJob'
      security:
      - BearerAuth: []
      tags:
      - integrations
  /user/devices/:userDeviceID/autopi/commands/cloud-repair:
    post:
      description: Re-apply AutoPi cloud actions in an attempt to get the device transmitting
        data again.
      parameters:
      - description: Device id
        in: path
        name: userDeviceID
        required: true
        type: string
      produces:
      - application/json
      responses:
        "204":
          description: No Content
      security:
      - BearerAuth: []
  /user/devices/:userDeviceID/autopi/commands/pair:
    get:
      description: |-
        Return the EIP-712 payload to be signed for AutoPi device pairing. The device must
        either already be integrated with the vehicle, or you must provide its unit id
        as a query parameter. In the latter case, the integration process will start
        once the transaction confirms.
      parameters:
      - description: Device id
        in: path
        name: userDeviceID
        required: true
        type: string
      - description: External id, for now AutoPi unit id
        in: query
        name: external_id
        type: string
      produces:
      - application/json
      responses:
        "200":
          description: EIP-712 message for pairing.
          schema:
            $ref: '#/definitions/apitypes.TypedData'
      security:
      - BearerAuth: []
    post:
      description: Submit the signature for pairing this device with its attached
        AutoPi.
      parameters:
      - description: Device id
        in: path
        name: userDeviceID
        required: true
        type: string
      - description: User signature.
        in: body
        name: userSignature
        required: true
        schema:
          $ref: '#/definitions/internal_controllers.AutoPiPairRequest'
      produces:
      - application/json
      responses: {}
      security:
      - BearerAuth: []
  /user/devices/:userDeviceID/autopi/commands/unpair:
    get:
      description: Return the EIP-712 payload to be signed for AutoPi device unpairing.
      parameters:
      - description: Device id
        in: path
        name: userDeviceID
        required: true
        type: string
      produces:
      - application/json
      responses:
        "200":
          description: OK
          schema:
            $ref: '#/definitions/apitypes.TypedData'
      security:
      - BearerAuth: []
    post:
      description: Submit the signature for unpairing this device from its attached
        AutoPi.
      parameters:
      - description: Device id
        in: path
        name: userDeviceID
        required: true
        type: string
      - description: User signature.
        in: body
        name: userSignature
        required: true
        schema:
          $ref: '#/definitions/internal_controllers.AutoPiPairRequest'
      produces:
      - application/json
      responses: {}
      security:
      - BearerAuth: []
  /user/devices/:userDeviceID/integrations/:integrationID:
    post:
      consumes:
      - application/json
      description: Submit credentials for registering a device with a given integration.
      parameters:
      - description: Integration credentials
        in: body
        name: userDeviceIntegrationRegistration
        required: true
        schema:
          $ref: '#/definitions/internal_controllers.RegisterDeviceIntegrationRequest'
      responses:
        "204":
          description: No Content
      security:
      - BearerAuth: []
      tags:
      - integrations
  /user/devices/{userDeviceID}:
    delete:
      description: delete the user device record (hard delete)
      parameters:
      - description: device id
        in: path
        name: userDeviceID
        required: true
        type: string
      responses:
        "204":
          description: No Content
      security:
      - BearerAuth: []
      tags:
      - user-devices
  /user/devices/{userDeviceID}/commands/mint:
    get:
      description: Returns the data the user must sign in order to mint this device.
      parameters:
      - description: user device ID
        in: path
        name: userDeviceID
        required: true
        type: string
      responses:
        "200":
          description: OK
          schema:
            $ref: '#/definitions/apitypes.TypedData'
      security:
      - BearerAuth: []
      tags:
      - user-devices
    post:
      description: Sends a mint device request to the blockchain
      parameters:
      - description: user device ID
        in: path
        name: userDeviceID
        required: true
        type: string
      - description: Signature and NFT data
        in: body
        name: mintRequest
        required: true
        schema:
          $ref: '#/definitions/internal_controllers.MintRequest'
      responses:
        "200":
          description: OK
      security:
      - BearerAuth: []
      tags:
      - user-devices
  /user/devices/{userDeviceID}/commands/opt-in:
    post:
      description: Opts the device into data-sharing, and hence rewards.
      parameters:
      - description: user device id
        in: path
        name: userDeviceID
        required: true
        type: string
      produces:
      - application/json
      responses:
        "204":
          description: No Content
      security:
      - BearerAuth: []
      tags:
      - user-devices
  /user/devices/{userDeviceID}/commands/refresh:
    post:
      description: Starts the process of refreshing device status from Smartcar
      parameters:
      - description: user device ID
        in: path
        name: user_device_id
        required: true
        type: string
      responses:
        "204":
          description: No Content
        "429":
          description: rate limit hit for integration
      security:
      - BearerAuth: []
      tags:
      - user-devices
  /user/devices/{userDeviceID}/country_code:
    patch:
      consumes:
      - application/json
      description: updates the CountryCode on the user device record
      parameters:
      - description: Country code
        in: body
        name: name
        required: true
        schema:
          $ref: '#/definitions/internal_controllers.UpdateCountryCodeReq'
      produces:
      - application/json
      responses:
        "204":
          description: No Content
      security:
      - BearerAuth: []
      tags:
      - user-devices
  /user/devices/{userDeviceID}/error-codes:
    get:
      parameters:
      - description: user device id
        in: path
        name: userDeviceID
        required: true
        type: string
      responses:
        "200":
          description: OK
          schema:
            $ref: '#/definitions/internal_controllers.GetUserDeviceErrorCodeQueriesResponse'
        "404":
          description: Vehicle not found
          schema:
            $ref: '#/definitions/github_com_DIMO-Network_devices-api_internal_controllers_helpers.ErrorRes'
      security:
      - BearerAuth: []
      summary: List all error code queries made for this vehicle.
      tags:
      - error-codes
    post:
      parameters:
      - description: user device id
        in: path
        name: userDeviceID
        required: true
        type: string
      - description: error codes
        in: body
        name: queryDeviceErrorCodes
        required: true
        schema:
          $ref: '#/definitions/internal_controllers.QueryDeviceErrorCodesReq'
      responses:
        "200":
          description: OK
          schema:
            $ref: '#/definitions/internal_controllers.QueryDeviceErrorCodesResponse'
        "404":
          description: Vehicle not found
          schema:
            $ref: '#/definitions/github_com_DIMO-Network_devices-api_internal_controllers_helpers.ErrorRes'
      security:
      - BearerAuth: []
      summary: Obtain, store, and return descriptions for a list of error codes from
        this vehicle.
      tags:
      - error-codes
  /user/devices/{userDeviceID}/error-codes/clear:
    post:
      responses:
        "200":
          description: OK
          schema:
            $ref: '#/definitions/internal_controllers.QueryDeviceErrorCodesResponse'
        "404":
          description: Vehicle not found
          schema:
            $ref: '#/definitions/github_com_DIMO-Network_devices-api_internal_controllers_helpers.ErrorRes'
        "429":
          description: Last query already cleared
          schema:
            $ref: '#/definitions/github_com_DIMO-Network_devices-api_internal_controllers_helpers.ErrorRes'
      security:
      - BearerAuth: []
      summary: Mark the most recent set of error codes as having been cleared.
      tags:
      - error-codes
  /user/devices/{userDeviceID}/image:
    patch:
      consumes:
      - application/json
      description: updates the ImageUrl on the user device record
      parameters:
      - description: Image URL
        in: body
        name: name
        required: true
        schema:
          $ref: '#/definitions/internal_controllers.UpdateImageURLReq'
      produces:
      - application/json
      responses:
        "204":
          description: No Content
      security:
      - BearerAuth: []
      tags:
      - user-devices
  /user/devices/{userDeviceID}/integrations/{integrationID}:
    delete:
      description: Remove an integration from a device.
      responses:
        "204":
          description: No Content
      security:
      - BearerAuth: []
      tags:
      - integrations
    get:
      description: Receive status updates about a Smartcar integration
      responses:
        "200":
          description: OK
          schema:
            $ref: '#/definitions/internal_controllers.GetUserDeviceIntegrationResponse'
      security:
      - BearerAuth: []
      tags:
      - integrations
  /user/devices/{userDeviceID}/integrations/{integrationID}/commands/{requestID}:
    get:
      description: Get the status of a submitted command by request id.
      operationId: get-command-request-status
      parameters:
      - description: Device ID
        in: path
        name: userDeviceID
        required: true
        type: string
      - description: Integration ID
        in: path
        name: integrationID
        required: true
        type: string
      - description: Command request ID
        in: path
        name: requestID
        required: true
        type: string
      produces:
      - application/json
      responses:
        "200":
          description: OK
          schema:
            $ref: '#/definitions/internal_controllers.CommandRequestStatusResp'
      summary: Get the status of a submitted command.
      tags:
      - device
      - integration
      - command
  /user/devices/{userDeviceID}/integrations/{integrationID}/commands/doors/lock:
    post:
      description: Lock the device's doors.
      operationId: lock-doors
      parameters:
      - description: Device ID
        in: path
        name: userDeviceID
        required: true
        type: string
      - description: Integration ID
        in: path
        name: integrationID
        required: true
        type: string
      produces:
      - application/json
      responses:
        "200":
          description: OK
          schema:
            $ref: '#/definitions/internal_controllers.CommandResponse'
      summary: Lock the device's doors
      tags:
      - device
      - integration
      - command
  /user/devices/{userDeviceID}/integrations/{integrationID}/commands/doors/unlock:
    post:
      description: Unlock the device's doors.
      operationId: unlock-doors
      parameters:
      - description: Device ID
        in: path
        name: userDeviceID
        required: true
        type: string
      - description: Integration ID
        in: path
        name: integrationID
        required: true
        type: string
      produces:
      - application/json
      responses:
        "200":
          description: OK
          schema:
            $ref: '#/definitions/internal_controllers.CommandResponse'
      summary: Unlock the device's doors
      tags:
      - device
      - integration
      - command
  /user/devices/{userDeviceID}/integrations/{integrationID}/commands/frunk/open:
    post:
      description: Open the device's front trunk. Currently, this only works for Teslas
        connected through Tesla.
      operationId: open-frunk
      parameters:
      - description: Device ID
        in: path
        name: userDeviceID
        required: true
        type: string
      - description: Integration ID
        in: path
        name: integrationID
        required: true
        type: string
      produces:
      - application/json
      responses:
        "200":
          description: OK
          schema:
            $ref: '#/definitions/internal_controllers.CommandResponse'
      summary: Open the device's front trunk
      tags:
      - device
      - integration
      - command
  /user/devices/{userDeviceID}/integrations/{integrationID}/commands/trunk/open:
    post:
      description: Open the device's front trunk. Currently, this only works for Teslas
        connected through Tesla.
      operationId: open-trunk
      parameters:
      - description: Device ID
        in: path
        name: userDeviceID
        required: true
        type: string
      - description: Integration ID
        in: path
        name: integrationID
        required: true
        type: string
      produces:
      - application/json
      responses:
        "200":
          description: OK
          schema:
            $ref: '#/definitions/internal_controllers.CommandResponse'
      summary: Open the device's rear trunk
      tags:
      - device
      - integration
      - command
  /user/devices/{userDeviceID}/name:
    patch:
      consumes:
      - application/json
      description: updates the Name on the user device record
      parameters:
      - description: Name
        in: body
        name: name
        required: true
        schema:
          $ref: '#/definitions/internal_controllers.UpdateNameReq'
      - description: user id
        in: path
        name: user_device_id
        required: true
        type: string
      produces:
      - application/json
      responses:
        "204":
          description: No Content
      security:
      - BearerAuth: []
      tags:
      - user-devices
  /user/devices/{userDeviceID}/offers:
    get:
      description: gets offers for a particular user device
      produces:
      - application/json
      responses:
        "200":
          description: OK
          schema:
            $ref: '#/definitions/internal_controllers.DeviceOffer'
      security:
      - BearerAuth: []
      tags:
      - user-devices
  /user/devices/{userDeviceID}/range:
    get:
      description: gets the estimated range for a particular user device
      parameters:
      - description: user device id
        in: path
        name: userDeviceID
        required: true
        type: string
      produces:
      - application/json
      responses:
        "200":
          description: OK
          schema:
            $ref: '#/definitions/internal_controllers.DeviceRange'
      security:
      - BearerAuth: []
      tags:
      - user-devices
  /user/devices/{userDeviceID}/status:
    get:
      description: |-
        Returns the latest status update for the device. May return 404 if the
        user does not have a device with the ID, or if no status updates have come. Note this endpoint also exists under nft_controllers
      parameters:
      - description: user device ID
        in: path
        name: user_device_id
        required: true
        type: string
      produces:
      - application/json
      responses:
        "200":
          description: OK
          schema:
            $ref: '#/definitions/internal_controllers.DeviceSnapshot'
      security:
      - BearerAuth: []
      tags:
      - user-devices
  /user/devices/{userDeviceID}/valuations:
    get:
      description: gets valuations for a particular user device. Includes only price
        valuations, not offers. only gets the latest valuation.
      parameters:
      - description: user device id
        in: path
        name: userDeviceID
        required: true
        type: string
      produces:
      - application/json
      responses:
        "200":
          description: OK
          schema:
            $ref: '#/definitions/internal_controllers.DeviceValuation'
      security:
      - BearerAuth: []
      tags:
      - user-devices
  /user/devices/{userDeviceID}/vin:
    patch:
      consumes:
      - application/json
      description: updates the VIN on the user device record
      parameters:
      - description: VIN
        in: body
        name: vin
        required: true
        schema:
          $ref: '#/definitions/internal_controllers.UpdateVINReq'
      - description: user id
        in: path
        name: userDeviceID
        required: true
        type: string
      produces:
      - application/json
      responses:
        "204":
          description: No Content
      security:
      - BearerAuth: []
      tags:
      - user-devices
  /user/devices/{userDeviceId}/commands/update-nft-image:
    post:
      description: Updates a user's NFT image.
      parameters:
      - description: user device id
        in: path
        name: userDeviceId
        required: true
        type: string
      - description: base64-encoded NFT image data
        in: body
        name: nftIamges
        required: true
        schema:
          $ref: '#/definitions/internal_controllers.NFTImageData'
      responses:
        "204":
          description: No Content
      security:
      - BearerAuth: []
      tags:
      - user-devices
  /user/devices/fromsmartcar:
    post:
      consumes:
      - application/json
      description: |-
        adds a device to a user by decoding VIN from Smartcar. If cannot decode returns 424 or 500 if error.
        If the user device already exists from a different integration, for the same user, this will return a 200 with the full user device object
      parameters:
      - description: add device to user. all fields required
        in: body
        name: user_device
        required: true
        schema:
          $ref: '#/definitions/internal_controllers.RegisterUserDeviceSmartcar'
      produces:
      - application/json
      responses:
        "200":
          description: OK
          schema:
            $ref: '#/definitions/internal_controllers.UserDeviceFull'
        "201":
          description: Created
          schema:
            $ref: '#/definitions/internal_controllers.UserDeviceFull'
        "400":
          description: validation failure
        "409":
          description: VIN already exists either for different a user
        "424":
          description: unable to decode VIN
        "500":
          description: server error, dependency error
      security:
      - ApiKeyAuth: []
      - BearerAuth: []
      tags:
      - user-devices
  /user/devices/fromvin:
    post:
      consumes:
      - application/json
      description: adds a device to a user by decoding a VIN. If cannot decode returns
        424 or 500 if error. Can optionally include the can bus protocol.
      parameters:
      - description: add device to user. VIN is required and so is country
        in: body
        name: user_device
        required: true
        schema:
          $ref: '#/definitions/internal_controllers.RegisterUserDeviceVIN'
      produces:
      - application/json
      responses:
        "201":
          description: Created
          schema:
            $ref: '#/definitions/internal_controllers.UserDeviceFull'
        "400":
          description: validation failure
        "424":
          description: unable to decode VIN
        "500":
          description: server error, dependency error
      security:
      - ApiKeyAuth: []
      - BearerAuth: []
      tags:
      - user-devices
  /user/devices/me:
    get:
      description: gets all devices associated with current user - pulled from token
      produces:
      - application/json
      responses:
        "200":
          description: OK
          schema:
            $ref: '#/definitions/internal_controllers.MyDevicesResp'
      security:
      - BearerAuth: []
      tags:
      - user-devices
  /user/devices/shared:
    get:
      description: gets all devices shared with current user - pulled from token
      produces:
      - application/json
      responses:
        "200":
          description: OK
          schema:
            $ref: '#/definitions/internal_controllers.MyDevicesResp'
      security:
      - BearerAuth: []
      tags:
      - user-devices
  /user/geofences:
    get:
      description: gets all geofences for the current user
      produces:
      - application/json
      responses:
        "200":
          description: OK
          schema:
            items:
              $ref: '#/definitions/internal_controllers.GetGeofence'
            type: array
      security:
      - ApiKeyAuth: []
      - BearerAuth: []
      tags:
      - geofence
    post:
      consumes:
      - application/json
      description: adds a new geofence to the user's account, optionally attached
        to specific user_devices
      parameters:
      - description: add geofence to user.
        in: body
        name: geofence
        required: true
        schema:
          $ref: '#/definitions/internal_controllers.CreateGeofence'
      produces:
      - application/json
      responses:
        "201":
          description: Created
          schema:
            $ref: '#/definitions/github_com_DIMO-Network_devices-api_internal_controllers_helpers.CreateResponse'
      security:
      - ApiKeyAuth: []
      - BearerAuth: []
      tags:
      - geofence
  /user/geofences/{geofenceID}:
    delete:
      description: hard deletes a geofence from db
      parameters:
      - description: geofence id
        in: path
        name: geofenceID
        required: true
        type: string
      responses:
        "204":
          description: No Content
      security:
      - ApiKeyAuth: []
      - BearerAuth: []
      tags:
      - geofence
    put:
      consumes:
      - application/json
      description: updates an existing geofence for the current user
      parameters:
      - description: geofence id
        in: path
        name: geofenceID
        required: true
        type: string
      - description: add geofence to user.
        in: body
        name: geofence
        required: true
        schema:
          $ref: '#/definitions/internal_controllers.CreateGeofence'
      produces:
      - application/json
      responses:
        "204":
          description: No Content
      security:
      - ApiKeyAuth: []
      - BearerAuth: []
      tags:
      - geofence
  /vehicle/{tokenID}/commands/doors/lock:
    post:
      description: Lock the device's doors.
      parameters:
      - description: Token ID
        in: path
        name: tokenID
        required: true
        type: string
      produces:
      - application/json
      responses:
        "200":
          description: OK
          schema:
            $ref: '#/definitions/internal_controllers.CommandResponse'
      summary: Lock the device's doors
      tags:
      - device
      - integration
      - command
  /vehicle/{tokenID}/commands/doors/unlock:
    post:
      description: Unlock the device's doors.
      parameters:
      - description: Token ID
        in: path
        name: tokenID
        required: true
        type: string
      produces:
      - application/json
      responses:
        "200":
          description: OK
          schema:
            $ref: '#/definitions/internal_controllers.CommandResponse'
      summary: Unlock the device's doors
      tags:
      - device
      - integration
      - command
  /vehicle/{tokenID}/commands/frunk/open:
    post:
      description: Open the device's front trunk. Currently, this only works for Teslas
        connected through Tesla.
      parameters:
      - description: Token ID
        in: path
        name: tokenID
        required: true
        type: string
      produces:
      - application/json
      responses:
        "200":
          description: OK
          schema:
            $ref: '#/definitions/internal_controllers.CommandResponse'
      summary: Open the device's front trunk
      tags:
      - device
      - integration
      - command
  /vehicle/{tokenID}/commands/trunk/open:
    post:
      description: Open the device's front trunk. Currently, this only works for Teslas
        connected through Tesla.
      parameters:
      - description: Token ID
        in: path
        name: tokenID
        required: true
        type: string
      produces:
      - application/json
      responses:
        "200":
          description: OK
          schema:
            $ref: '#/definitions/internal_controllers.CommandResponse'
      summary: Open the device's rear trunk
      tags:
      - device
      - integration
      - command
  /vehicle/{tokenId}:
    get:
      description: retrieves NFT metadata for a given tokenID
      parameters:
      - description: token id
        in: path
        name: tokenId
        required: true
        type: integer
      produces:
      - application/json
      responses:
        "200":
          description: OK
          schema:
            $ref: '#/definitions/internal_controllers.NFTMetadataResp'
        "404":
          description: Not Found
      tags:
      - nfts
  /vehicle/{tokenId}/image:
    get:
      description: Returns the image for the given vehicle NFT.
      parameters:
      - description: token id
        in: path
        name: tokenId
        required: true
        type: integer
      - description: whether to remove the image background
        in: query
        name: transparent
        type: boolean
      produces:
      - image/png
      responses:
        "200":
          description: OK
        "404":
          description: Not Found
      tags:
      - nfts
  /vehicle/{tokenId}/status:
    get:
      description: Returns the latest status update for the vehicle with a given token
        id.
      parameters:
      - description: token id
        in: path
        name: tokenId
        required: true
        type: integer
      produces:
      - application/json
      responses:
        "200":
          description: OK
          schema:
            $ref: '#/definitions/internal_controllers.DeviceSnapshot'
        "404":
          description: Not Found
      tags:
      - permission
  /vehicle/{tokenId}/vin-credential:
    get:
      description: Returns the vin credential for the vehicle with a given token id.
      parameters:
      - description: token id
        in: path
        name: tokenId
        required: true
        type: integer
      produces:
      - application/json
      responses:
        "200":
          description: OK
          schema:
            additionalProperties: true
            type: object
        "404":
          description: Not Found
      tags:
      - permission
securityDefinitions:
  BearerAuth:
    in: header
    name: Authorization
    type: apiKey
swagger: "2.0"<|MERGE_RESOLUTION|>--- conflicted
+++ resolved
@@ -209,15 +209,10 @@
   github_com_DIMO-Network_devices-api_internal_services.ErrorCodesResponse:
     properties:
       code:
-<<<<<<< HEAD
-        type: string
-      description:
-=======
         example: P0148
         type: string
       description:
         example: Fuel delivery error
->>>>>>> 1a272919
         type: string
     type: object
   github_com_DIMO-Network_devices-api_internal_services.PowertrainType:
@@ -574,15 +569,12 @@
     type: object
   internal_controllers.GetUserDeviceErrorCodeQueriesResponseItem:
     properties:
-<<<<<<< HEAD
-=======
       clearedAt:
         description: |-
           ClearedAt is the time at which the user cleared the codes from this query.
           May be null.
         example: "2023-05-23T12:57:05Z"
         type: string
->>>>>>> 1a272919
       errorCodes:
         items:
           $ref: '#/definitions/github_com_DIMO-Network_devices-api_internal_services.ErrorCodesResponse'
@@ -768,11 +760,8 @@
     type: object
   internal_controllers.QueryDeviceErrorCodesResponse:
     properties:
-<<<<<<< HEAD
-=======
       clearedAt:
         type: string
->>>>>>> 1a272919
       errorCodes:
         items:
           $ref: '#/definitions/github_com_DIMO-Network_devices-api_internal_services.ErrorCodesResponse'
