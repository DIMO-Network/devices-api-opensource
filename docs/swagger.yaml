--- conflicted
+++ resolved
@@ -71,7 +71,6 @@
       code:
         type: integer
       message:
-<<<<<<< HEAD
         type: string
     type: object
   github_com_DIMO-Network_devices-api_internal_services.AutoPiTask:
@@ -96,32 +95,6 @@
     properties:
       name:
         type: string
-=======
-        type: string
-    type: object
-  github_com_DIMO-Network_devices-api_internal_services.AutoPiTask:
-    properties:
-      code:
-        type: integer
-      description:
-        type: string
-      error:
-        type: string
-      status:
-        type: string
-      taskId:
-        type: string
-      updatedAt:
-        type: string
-      updates:
-        description: Updates increments every time the job was updated.
-        type: integer
-    type: object
-  github_com_DIMO-Network_devices-api_internal_services.DeviceAttribute:
-    properties:
-      name:
-        type: string
->>>>>>> b02fefd4
       value:
         type: string
     type: object
@@ -159,7 +132,6 @@
           $ref: '#/definitions/github_com_DIMO-Network_devices-api_internal_services.DeviceAttribute'
         type: array
       deviceDefinitionId:
-<<<<<<< HEAD
         type: string
       imageUrl:
         type: string
@@ -226,53 +198,8 @@
         type: string
       vehicle_type:
         description: VehicleType PASSENGER CAR, from NHTSA
-=======
-        type: string
-      imageUrl:
-        type: string
-      make:
-        $ref: '#/definitions/github_com_DIMO-Network_devices-api_internal_services.DeviceMake'
-      metadata: {}
-      name:
-        type: string
-      type:
-        $ref: '#/definitions/github_com_DIMO-Network_devices-api_internal_services.DeviceType'
-      vehicleData:
-        allOf:
-        - $ref: '#/definitions/github_com_DIMO-Network_devices-api_internal_services.DeviceVehicleInfo'
-        description: VehicleInfo will be empty if not a vehicle type
-      verified:
-        type: boolean
-    type: object
-  github_com_DIMO-Network_devices-api_internal_services.DeviceMake:
-    properties:
-      id:
-        type: string
-      logo_url:
-        type: string
-      name:
-        type: string
-      oem_platform_name:
-        type: string
-    type: object
-  github_com_DIMO-Network_devices-api_internal_services.DeviceType:
-    properties:
-      make:
-        type: string
-      model:
-        type: string
-      subModels:
-        items:
-          type: string
-        type: array
-      type:
-        description: Type is eg. Vehicle, E-bike, roomba
->>>>>>> b02fefd4
-        type: string
-      year:
-        type: integer
-    type: object
-<<<<<<< HEAD
+        type: string
+    type: object
   github_com_DIMO-Network_devices-api_internal_services.ErrorCodesResponse:
     properties:
       code:
@@ -314,92 +241,6 @@
         type: string
       powertrainType:
         $ref: '#/definitions/github_com_DIMO-Network_devices-api_internal_services.PowertrainType'
-    type: object
-  grpc.Integration:
-    properties:
-      auto_pi_default_template_id:
-        type: integer
-      auto_pi_powertrain_template:
-        $ref: '#/definitions/grpc.Integration_AutoPiPowertrainTemplate'
-      id:
-=======
-  github_com_DIMO-Network_devices-api_internal_services.DeviceVehicleInfo:
-    properties:
-      base_msrp:
-        type: integer
-      driven_wheels:
-        type: string
-      epa_class:
-        type: string
-      fuel_tank_capacity_gal:
-        type: string
-      fuel_type:
-        type: string
-      mpg:
-        type: string
-      mpg_city:
->>>>>>> b02fefd4
-        type: string
-      mpg_highway:
-        type: string
-      number_of_doors:
-        type: string
-      vehicle_type:
-        description: VehicleType PASSENGER CAR, from NHTSA
-        type: string
-    type: object
-  github_com_DIMO-Network_devices-api_internal_services.ErrorCodesResponse:
-    properties:
-<<<<<<< HEAD
-      BEV:
-        type: integer
-      HEV:
-        type: integer
-      ICE:
-        type: integer
-      PHEV:
-        type: integer
-=======
-      code:
-        example: P0148
-        type: string
-      description:
-        example: Fuel delivery error
-        type: string
-    type: object
-  github_com_DIMO-Network_devices-api_internal_services.PowertrainType:
-    enum:
-    - ICE
-    - HEV
-    - PHEV
-    - BEV
-    - FCEV
-    type: string
-    x-enum-varnames:
-    - ICE
-    - HEV
-    - PHEV
-    - BEV
-    - FCEV
-  github_com_DIMO-Network_devices-api_internal_services.UserDeviceMetadata:
-    properties:
-      canProtocol:
-        description: CANProtocol is the protocol that was detected by edge-network
-          from the autopi.
-        type: string
-      elasticDefinitionSynced:
-        type: boolean
-      elasticRegionSynced:
-        type: boolean
-      geoDecodedCountry:
-        type: string
-      geoDecodedStateProv:
-        type: string
-      postal_code:
-        type: string
-      powertrainType:
-        $ref: '#/definitions/github_com_DIMO-Network_devices-api_internal_services.PowertrainType'
->>>>>>> b02fefd4
     type: object
   internal_controllers.AutoPiClaimRequest:
     properties:
@@ -1064,68 +905,6 @@
       vin:
         type: string
     type: object
-<<<<<<< HEAD
-  internal_controllers.ValuationSet:
-    properties:
-      currency:
-        description: eg. USD or EUR
-        type: string
-      mileage:
-        description: The mileage used for the valuation
-        type: integer
-      odometer:
-        type: integer
-      odometerUnit:
-        type: string
-      retail:
-        description: retail is equal to retailAverage when available
-        type: integer
-      retailAverage:
-        type: integer
-      retailClean:
-        description: retailClean, retailAverage, and retailRough my not always be
-          available
-        type: integer
-      retailRough:
-        type: integer
-      retailSource:
-        description: Useful when Drivly returns multiple vendors and we've selected
-          one (eg. "drivly:blackbook")
-        type: string
-      tradeIn:
-        description: tradeIn is equal to tradeInAverage when available
-        type: integer
-      tradeInAverage:
-        type: integer
-      tradeInClean:
-        description: tradeInClean, tradeInAverage, and tradeInRough my not always
-          be available
-        type: integer
-      tradeInRough:
-        type: integer
-      tradeInSource:
-        description: Useful when Drivly returns multiple vendors and we've selected
-          one (eg. "drivly:blackbook")
-        type: string
-      updated:
-        description: The time the valuation was pulled or in the case of blackbook,
-          this may be the event time of the device odometer which was used for the
-          valuation
-        type: string
-      userDisplayPrice:
-        description: UserDisplayPrice the top level value to show to users in mobile
-          app
-        type: integer
-      vendor:
-        description: The source of the valuation (eg. "drivly" or "blackbook")
-        type: string
-      zipCode:
-        description: This will be the zip code used (if any) for the valuation request
-          regardless if the vendor uses it
-        type: string
-    type: object
-=======
->>>>>>> b02fefd4
   math.HexOrDecimal256:
     type: object
   smartcar.TirePressure:
@@ -1486,7 +1265,6 @@
       - integrations
   /integration/:tokenID/commands:
     get:
-<<<<<<< HEAD
       consumes:
       - application/json
       description: Get a list of available commands by integration
@@ -1503,44 +1281,6 @@
           description: OK
           schema:
             $ref: '#/definitions/internal_controllers.GetCommandsByIntegrationResponse'
-      security:
-      - ApiKeyAuth: []
-      - BearerAuth: []
-      tags:
-      - user-devices
-  /integration/:tokenID/credentials:
-    post:
-=======
->>>>>>> b02fefd4
-      consumes:
-      - application/json
-      description: Get a list of available commands by integration
-      parameters:
-      - description: token id for integration
-        in: path
-        name: tokenID
-        required: true
-        type: string
-<<<<<<< HEAD
-      - description: all fields are required
-        in: body
-        name: user_device
-        required: true
-        schema:
-          $ref: '#/definitions/internal_controllers.CompleteOAuthExchangeRequest'
-=======
->>>>>>> b02fefd4
-      produces:
-      - application/json
-      responses:
-        "200":
-          description: OK
-          schema:
-<<<<<<< HEAD
-            $ref: '#/definitions/internal_controllers.CompleteOAuthExchangeResponseWrapper'
-=======
-            $ref: '#/definitions/internal_controllers.GetCommandsByIntegrationResponse'
->>>>>>> b02fefd4
       security:
       - ApiKeyAuth: []
       - BearerAuth: []
@@ -2198,43 +1938,6 @@
       - BearerAuth: []
       tags:
       - user-devices
-<<<<<<< HEAD
-  /user/devices/{userDeviceID}/offers:
-    get:
-      description: gets offers for a particular user device
-      produces:
-      - application/json
-      responses:
-        "200":
-          description: OK
-          schema:
-            $ref: '#/definitions/internal_controllers.DeviceOffer'
-      security:
-      - BearerAuth: []
-      tags:
-      - user-devices
-  /user/devices/{userDeviceID}/range:
-    get:
-      description: gets the estimated range for a particular user device
-      parameters:
-      - description: user device id
-        in: path
-        name: userDeviceID
-        required: true
-        type: string
-      produces:
-      - application/json
-      responses:
-        "200":
-          description: OK
-          schema:
-            $ref: '#/definitions/internal_controllers.DeviceRange'
-      security:
-      - BearerAuth: []
-      tags:
-      - user-devices
-=======
->>>>>>> b02fefd4
   /user/devices/{userDeviceID}/status:
     get:
       description: |-
@@ -2257,30 +1960,6 @@
       - BearerAuth: []
       tags:
       - user-devices
-<<<<<<< HEAD
-  /user/devices/{userDeviceID}/valuations:
-    get:
-      description: gets valuations for a particular user device. Includes only price
-        valuations, not offers. only gets the latest valuation.
-      parameters:
-      - description: user device id
-        in: path
-        name: userDeviceID
-        required: true
-        type: string
-      produces:
-      - application/json
-      responses:
-        "200":
-          description: OK
-          schema:
-            $ref: '#/definitions/internal_controllers.DeviceValuation'
-      security:
-      - BearerAuth: []
-      tags:
-      - user-devices
-=======
->>>>>>> b02fefd4
   /user/devices/{userDeviceID}/vin:
     patch:
       consumes:
