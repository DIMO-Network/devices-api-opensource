--- conflicted
+++ resolved
@@ -84,11 +84,8 @@
   NATS_DURABLE_CONSUMER: dd-valuation-task-consumer
   NATS_ACK_TIMEOUT: 2m
   SYNTHETIC_DEVICES_ENABLED: true
-<<<<<<< HEAD
   DEVICE_FINGERPRINT_TOPIC: topic.device.fingerprint
-=======
   SYNTHETIC_WALLET_GRPC_ADDR: synthetic-wallet-instance-dev:8086
->>>>>>> 14bd98d1
 service:
   type: ClusterIP
   ports:
