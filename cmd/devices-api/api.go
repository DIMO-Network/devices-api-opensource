package main

import (
	"context"
	"encoding/base64"
	"math/big"
	"net"
	"os"
	"os/signal"
	"strings"
	"syscall"
	"time"

	"github.com/DIMO-Network/devices-api/internal/middleware/metrics"
	grpc_middleware "github.com/grpc-ecosystem/go-grpc-middleware"
	grpc_ctxtags "github.com/grpc-ecosystem/go-grpc-middleware/tags"
	grpc_prometheus "github.com/grpc-ecosystem/go-grpc-prometheus"

	"github.com/DIMO-Network/shared/redis"

	"github.com/DIMO-Network/shared/db"
	"github.com/ethereum/go-ethereum/common"

	"github.com/DIMO-Network/devices-api/internal/controllers/helpers"
	"github.com/DIMO-Network/devices-api/internal/middleware/owner"

	"github.com/DIMO-Network/devices-api/internal/api"
	"github.com/DIMO-Network/devices-api/internal/config"
	"github.com/DIMO-Network/devices-api/internal/constants"
	"github.com/DIMO-Network/devices-api/internal/controllers"
	"github.com/DIMO-Network/devices-api/internal/services"
	"github.com/DIMO-Network/devices-api/internal/services/autopi"
	"github.com/DIMO-Network/devices-api/internal/services/issuer"
	"github.com/DIMO-Network/devices-api/internal/services/registry"
	pb "github.com/DIMO-Network/devices-api/pkg/grpc"
	"github.com/DIMO-Network/shared"
	pbuser "github.com/DIMO-Network/shared/api/users"
	pr "github.com/DIMO-Network/shared/middleware/privilegetoken"
	"github.com/DIMO-Network/zflogger"
	"github.com/Shopify/sarama"
	"github.com/aws/aws-sdk-go-v2/service/s3"
	jwtware "github.com/gofiber/contrib/jwt"
	"github.com/gofiber/fiber/v2"
	"github.com/gofiber/fiber/v2/middleware/cache"
	"github.com/gofiber/fiber/v2/middleware/cors"
	fiberrecover "github.com/gofiber/fiber/v2/middleware/recover"
	"github.com/gofiber/swagger"
	"github.com/rs/zerolog"
	"google.golang.org/grpc"
	"google.golang.org/grpc/credentials/insecure"
)

func startWebAPI(logger zerolog.Logger, settings *config.Settings, pdb db.Store, eventService services.EventService, producer sarama.SyncProducer, s3ServiceClient *s3.Client, s3NFTServiceClient *s3.Client) {
	app := fiber.New(fiber.Config{
		ErrorHandler: func(c *fiber.Ctx, err error) error {
			return helpers.ErrorHandler(c, err, &logger, settings.IsProduction())
		},
		DisableStartupMessage: true,
		ReadBufferSize:        16000,
		BodyLimit:             10 * 1024 * 1024,
	})

	var cipher shared.Cipher
	if settings.Environment == "dev" || settings.IsProduction() {
		cipher = createKMS(settings, &logger)
	} else {
		logger.Warn().Msg("Using ROT13 encrypter. Only use this for testing!")
		cipher = new(shared.ROT13Cipher)
	}

	registryClient := registry.Client{
		Producer:     producer,
		RequestTopic: "topic.transaction.request.send",
		Contract: registry.Contract{
			ChainID: big.NewInt(settings.DIMORegistryChainID),
			Address: common.HexToAddress(settings.DIMORegistryAddr),
			Name:    "DIMO",
			Version: "1",
		},
	}

	gcon, err := grpc.Dial(settings.UsersAPIGRPCAddr, grpc.WithTransportCredentials(insecure.NewCredentials()))
	if err != nil {
		logger.Fatal().Err(err).Msg("Failed dialing users-api.")
	}
	usersClient := pbuser.NewUserServiceClient(gcon)

	// services
	nhtsaSvc := services.NewNHTSAService()
	ddIntSvc := services.NewDeviceDefinitionIntegrationService(pdb.DBS, settings)
	ddSvc := services.NewDeviceDefinitionService(pdb.DBS, &logger, nhtsaSvc, settings)
	scTaskSvc := services.NewSmartcarTaskService(settings, producer)
	smartcarClient := services.NewSmartcarClient(settings)
	teslaTaskService := services.NewTeslaTaskService(settings, producer)
	teslaSvc := services.NewTeslaService(settings)
	autoPiSvc := services.NewAutoPiAPIService(settings, pdb.DBS)
	autoPiIngest := services.NewIngestRegistrar(producer)
	deviceDefinitionRegistrar := services.NewDeviceDefinitionRegistrar(producer, settings)
	autoPiTaskService := services.NewAutoPiTaskService(settings, autoPiSvc, pdb.DBS, logger)
	hardwareTemplateService := autopi.NewHardwareTemplateService(autoPiSvc, pdb.DBS, &logger)
	autoPi := autopi.NewIntegration(pdb.DBS, ddSvc, autoPiSvc, autoPiTaskService, autoPiIngest, eventService, deviceDefinitionRegistrar, hardwareTemplateService, &logger)
	openAI := services.NewOpenAI(&logger, *settings)
	dcnSvc := registry.NewDcnService(settings)

	syntheticDeviceSvc, err := services.NewSyntheticWalletInstanceService(pdb.DBS, settings)
	if err != nil {
		logger.Error().Err(err).Msg("unable to create Synthetic Device service")
	}
	natsSvc, err := services.NewNATSService(settings, &logger)
	if err != nil {
		logger.Error().Err(err).Msg("unable to create NATS service")
	}

	redisCache := redis.NewRedisCacheService(settings.IsProduction(), redis.Settings{
		URL:       settings.RedisURL,
		Password:  settings.RedisPassword,
		TLS:       settings.RedisTLS,
		KeyPrefix: "devices-api",
	})

	// controllers
	userDeviceController := controllers.NewUserDevicesController(settings, pdb.DBS, &logger, ddSvc, ddIntSvc, eventService, smartcarClient, scTaskSvc, teslaSvc, teslaTaskService, cipher, autoPiSvc, services.NewNHTSAService(), autoPiIngest, deviceDefinitionRegistrar, autoPiTaskService, producer, s3NFTServiceClient, autoPi, redisCache, openAI, usersClient, natsSvc)
	geofenceController := controllers.NewGeofencesController(settings, pdb.DBS, &logger, producer, ddSvc)
	webhooksController := controllers.NewWebhooksController(settings, pdb.DBS, &logger, autoPiSvc, ddIntSvc)
	documentsController := controllers.NewDocumentsController(settings, &logger, s3ServiceClient, pdb.DBS)
	syntheticController := controllers.NewSyntheticDevicesController(settings, pdb.DBS, &logger, ddSvc, usersClient, syntheticDeviceSvc, registryClient, smartcarClient, cipher)

	// commenting this out b/c the library includes the path in the metrics which saturates prometheus queries - need to fork / make our own
	//prometheus := fiberprometheus.New("devices-api")
	//app.Use(prometheus.Middleware)
	app.Use(metrics.HTTPMetricsMiddleware)

	app.Use(fiberrecover.New(fiberrecover.Config{
		Next:              nil,
		EnableStackTrace:  true,
		StackTraceHandler: nil,
	}))
	//cors
	app.Use(cors.New())
	// request logging
	app.Use(zflogger.New(logger, nil))
	//cache
	cacheHandler := cache.New(cache.Config{
		Next: func(c *fiber.Ctx) bool {
			return c.Query("refresh") == "true"
		},
		Expiration:   1 * time.Minute,
		CacheControl: true,
	})

	// application routes
	app.Get("/", healthCheck)

	v1 := app.Group("/v1")

	v1.Get("/swagger/*", swagger.HandlerDefault)
	// Device Definitions
	nftController := controllers.NewNFTController(settings, pdb.DBS, &logger, s3NFTServiceClient, ddSvc, scTaskSvc, teslaTaskService, ddIntSvc, dcnSvc)
	v1.Get("/vehicle/:tokenID", nftController.GetNFTMetadata)
	v1.Get("/vehicle/:tokenID/image", nftController.GetNFTImage)

	v1.Get("/aftermarket/device/:tokenID", cacheHandler, nftController.GetAftermarketDeviceNFTMetadata)
	v1.Get("/aftermarket/device/:tokenID/image", nftController.GetAftermarketDeviceNFTImage)
	v1.Get("/manufacturer/:tokenID", nftController.GetManufacturerNFTMetadata)

	v1.Get("/dcn/:nodeID", nftController.GetDcnNFTMetadata)
	v1.Get("/dcn/:nodeID/image", nftController.GetDCNNFTImage)
	v1.Get("/integration/:tokenID", nftController.GetIntegrationNFTMetadata)

	// webhooks, performs signature validation
	v1.Post(constants.AutoPiWebhookPath, webhooksController.ProcessCommand)

	privilegeAuth := jwtware.New(jwtware.Config{
		JWKSetURLs: []string{settings.TokenExchangeJWTKeySetURL},
	})

	vPriv := app.Group("/v1/vehicle/:tokenID", privilegeAuth)

	tk := pr.New(pr.Config{
		Log: &logger,
	})

	vehicleAddr := common.HexToAddress(settings.VehicleNFTAddress)

	// vehicle command privileges
	vPriv.Get("/status", tk.OneOf(vehicleAddr, []int64{controllers.NonLocationData, controllers.CurrentLocation, controllers.AllTimeLocation}), nftController.GetVehicleStatus)
	if !settings.IsProduction() {
		vPriv.Get("/vin-credential", tk.OneOf(vehicleAddr, []int64{controllers.VinCredential}), nftController.GetVinCredential)
	}
	vPriv.Post("/commands/doors/unlock", tk.OneOf(vehicleAddr, []int64{controllers.Commands}), nftController.UnlockDoors)
	vPriv.Post("/commands/doors/lock", tk.OneOf(vehicleAddr, []int64{controllers.Commands}), nftController.LockDoors)
	vPriv.Post("/commands/trunk/open", tk.OneOf(vehicleAddr, []int64{controllers.Commands}), nftController.OpenTrunk)
	vPriv.Post("/commands/frunk/open", tk.OneOf(vehicleAddr, []int64{controllers.Commands}), nftController.OpenFrunk)

	// Traditional tokens

	jwtAuth := jwtware.New(jwtware.Config{
		JWKSetURLs: []string{settings.JwtKeySetURL},
	})

	v1Auth := app.Group("/v1", jwtAuth)

	// List user's devices.
	v1Auth.Get("/user/devices/me", userDeviceController.GetUserDevices)
	v1Auth.Get("/user/devices/shared", userDeviceController.GetSharedDevices)

	// Device creation.
	v1Auth.Post("/user/devices/fromvin", userDeviceController.RegisterDeviceForUserFromVIN)
	v1Auth.Post("/user/devices/fromsmartcar", userDeviceController.RegisterDeviceForUserFromSmartcar)
	v1Auth.Post("/user/devices", userDeviceController.RegisterDeviceForUser)

	v1Auth.Get("/integrations", userDeviceController.GetIntegrations)

	// Autopi specific routes.
	apOwnerMw := owner.AutoPi(pdb, usersClient, &logger)
	apOwner := v1Auth.Group("/autopi/unit/:unitID", apOwnerMw)

	apOwner.Get("/", userDeviceController.GetAutoPiUnitInfo)
	apOwner.Post("/update", userDeviceController.StartAutoPiUpdateTask)

	// AutoPi claiming
	apOwner.Get("/commands/claim", userDeviceController.GetAutoPiClaimMessage)
	apOwner.Post("/commands/claim", userDeviceController.PostClaimAutoPi).Name("PostClaimAutoPi")
	if !settings.IsProduction() {
		// Used by mobile to test. Easy to misuse.
		apOwner.Post("/commands/unclaim", userDeviceController.PostUnclaimAutoPi)
	}

	// geofence
	v1Auth.Post("/user/geofences", geofenceController.Create)
	v1Auth.Get("/user/geofences", geofenceController.GetAll)
	v1Auth.Delete("/user/geofences/:geofenceID", geofenceController.Delete)
	v1Auth.Put("/user/geofences/:geofenceID", geofenceController.Update)

	// documents
	v1Auth.Get("/documents", documentsController.GetDocuments)
	v1Auth.Get("/documents/:id", documentsController.GetDocumentByID)
	v1Auth.Post("/documents", documentsController.PostDocument)
	v1Auth.Delete("/documents/:id", documentsController.DeleteDocument)
	v1Auth.Get("/documents/:id/download", documentsController.DownloadDocument)

	if settings.SyntheticDevicesEnabled {
		sdAuth := v1Auth.Group("/synthetic/device")

		sdAuth.Get("/mint/:integrationNode/:vehicleNode", syntheticController.GetSyntheticDeviceMintingPayload)
		sdAuth.Post("/mint/:integrationNode/:vehicleNode", syntheticController.MintSyntheticDevice)
	}

	// Vehicle owner routes.
	udOwnerMw := owner.UserDevice(pdb, usersClient, &logger)
	udOwner := v1Auth.Group("/user/devices/:userDeviceID", udOwnerMw)

	udOwner.Get("/status", userDeviceController.GetUserDeviceStatus)
	udOwner.Delete("/", userDeviceController.DeleteUserDevice)
	udOwner.Get("/commands/mint", userDeviceController.GetMintDevice)
	udOwner.Post("/commands/mint", userDeviceController.PostMintDevice)

	udOwner.Patch("/vin", userDeviceController.UpdateVIN)
	udOwner.Patch("/name", userDeviceController.UpdateName)
	udOwner.Patch("/country-code", userDeviceController.UpdateCountryCode)
	udOwner.Get("/valuations", userDeviceController.GetValuations)
	udOwner.Get("/offers", userDeviceController.GetOffers)
	udOwner.Get("/range", userDeviceController.GetRange)

	udOwner.Post("/error-codes", userDeviceController.QueryDeviceErrorCodes)
	udOwner.Get("/error-codes", userDeviceController.GetUserDeviceErrorCodeQueries)
	udOwner.Post("/error-codes/clear", userDeviceController.ClearUserDeviceErrorCodeQuery)

	// New-style NFT mint, claim, pair.
	udOwner.Post("/commands/update-nft-image", userDeviceController.UpdateNFTImage)

	// device integrations
	udOwner.Get("/integrations/:integrationID", userDeviceController.GetUserDeviceIntegration)
	udOwner.Delete("/integrations/:integrationID", userDeviceController.DeleteUserDeviceIntegration)
	udOwner.Post("/integrations/:integrationID", userDeviceController.RegisterDeviceIntegration)
	udOwner.Post("/commands/refresh", userDeviceController.RefreshUserDeviceStatus)

	// Vehicle commands.
	udOwner.Post("/integrations/:integrationID/commands/doors/unlock", userDeviceController.UnlockDoors)
	udOwner.Post("/integrations/:integrationID/commands/doors/lock", userDeviceController.LockDoors)
	udOwner.Post("/integrations/:integrationID/commands/trunk/open", userDeviceController.OpenTrunk)
	udOwner.Post("/integrations/:integrationID/commands/frunk/open", userDeviceController.OpenFrunk)
	udOwner.Get("/integrations/:integrationID/commands/:requestID", userDeviceController.GetCommandRequestStatus)

	udOwner.Post("/commands/opt-in", userDeviceController.DeviceOptIn)

	// AutoPi pairing and unpairing.
	udOwner.Get("/autopi/commands/pair", userDeviceController.GetAutoPiPairMessage)
	udOwner.Post("/autopi/commands/pair", userDeviceController.PostPairAutoPi)
	udOwner.Get("/autopi/commands/unpair", userDeviceController.GetAutoPiUnpairMessage)
	udOwner.Post("/autopi/commands/unpair", userDeviceController.UnpairAutoPi)

	udOwner.Post("/autopi/commands/cloud-repair", userDeviceController.CloudRepairAutoPi)

	go startGRPCServer(settings, pdb.DBS, hardwareTemplateService, &logger, ddSvc, eventService)

	go startValuationConsumer(settings, pdb.DBS, &logger, ddSvc, natsSvc)

	logger.Info().Msg("Server started on port " + settings.Port)
	// Start Server from a different go routine
	go func() {
		if err := app.Listen(":" + settings.Port); err != nil {
			logger.Fatal().Err(err)
		}
	}()
	// start kafka consumer for registry processor
	kconf := sarama.NewConfig()
	kconf.Version = sarama.V2_8_1_0

	kclient, err := sarama.NewClient(strings.Split(settings.KafkaBrokers, ","), kconf)
	if err != nil {
		logger.Fatal().Err(err).Msg("Failed to create Sarama client")
	}

	ctx := context.Background()

	{
		pk, err := base64.RawURLEncoding.DecodeString(settings.IssuerPrivateKey)
		if err != nil {
			logger.Fatal().Err(err).Msg("Couldn't parse issuer private key.")
		}

		vcIssuer, err := issuer.New(
			issuer.Config{
				PrivateKey:        pk,
				ChainID:           big.NewInt(settings.DIMORegistryChainID),
				VehicleNFTAddress: common.HexToAddress(settings.VehicleNFTAddress),
				DBS:               pdb,
			},
			&logger,
		)
		if err != nil {
			logger.Fatal().Err(err).Msg("Failed to create issuer.")
		}

<<<<<<< HEAD
		err = issuer.RunConsumer(ctx, kclient, &logger, vcIssuer)
		if err != nil {
			logger.Fatal().Err(err).Msg("Failed to create vin credentialer listener")
		}

		store, err := registry.NewProcessor(pdb.DBS, &logger, autoPi, vcIssuer, settings)
=======
		store, err := registry.NewProcessor(pdb.DBS, &logger, autoPi, issuer, settings, scTaskSvc, ddSvc)
>>>>>>> 67d6fe10
		if err != nil {
			logger.Fatal().Err(err).Msg("Failed to create registry storage client")
		}

		err = registry.RunConsumer(ctx, kclient, &logger, store)
		if err != nil {
			logger.Fatal().Err(err).Msg("Failed to create transaction listener")
		}
	}

	// start task consumer for autopi
	autoPiTaskService.StartConsumer(ctx)

	c := make(chan os.Signal, 1)                    // Create channel to signify a signal being sent with length of 1
	signal.Notify(c, os.Interrupt, syscall.SIGTERM) // When an interrupt or termination signal is sent, notify the channel
	<-c                                             // This blocks the main thread until an interrupt is received
	logger.Info().Msg("Gracefully shutting down and running cleanup tasks...")
	_ = ctx.Done()
	_ = app.Shutdown()
	_ = pdb.DBS().Writer.Close()
	_ = pdb.DBS().Reader.Close()
	_ = producer.Close()
}

func healthCheck(c *fiber.Ctx) error {
	res := map[string]interface{}{
		"data": "Server is up and running",
	}

	err := c.JSON(res)

	if err != nil {
		return err
	}

	return nil
}

func startGRPCServer(settings *config.Settings, dbs func() *db.ReaderWriter,
	hardwareTemplateService autopi.HardwareTemplateService, logger *zerolog.Logger, deviceDefSvc services.DeviceDefinitionService, eventService services.EventService) {
	lis, err := net.Listen("tcp", ":"+settings.GRPCPort)
	if err != nil {
		logger.Fatal().Err(err).Msgf("Couldn't listen on gRPC port %s", settings.GRPCPort)
	}

	logger.Info().Msgf("Starting gRPC server on port %s", settings.GRPCPort)
	server := grpc.NewServer(
		grpc.UnaryInterceptor(grpc_middleware.ChainUnaryServer(
			metrics.GRPCMetricsMiddleware(),
			grpc_ctxtags.UnaryServerInterceptor(),
			grpc_prometheus.UnaryServerInterceptor,
		)),
		grpc.StreamInterceptor(grpc_prometheus.StreamServerInterceptor),
	)

	pb.RegisterUserDeviceServiceServer(server, api.NewUserDeviceService(dbs, settings, hardwareTemplateService, logger, deviceDefSvc, eventService))
	pb.RegisterAftermarketDeviceServiceServer(server, api.NewAftermarketDeviceService(dbs, logger))

	if err := server.Serve(lis); err != nil {
		logger.Fatal().Err(err).Msg("gRPC server terminated unexpectedly")
	}
}

func startValuationConsumer(settings *config.Settings, pdb func() *db.ReaderWriter, logger *zerolog.Logger, ddSvc services.DeviceDefinitionService, natsSvc *services.NATSService) {
	if settings.IsProduction() {

		valuationService := services.NewValuationService(logger, pdb, ddSvc, natsSvc)

		go func() {
			err := valuationService.ValuationConsumer(context.Background())

			if err != nil {
				logger.Fatal().Err(err).Msg("Failed to start valuation consumer")
			}
		}()
	}
}<|MERGE_RESOLUTION|>--- conflicted
+++ resolved
@@ -333,16 +333,13 @@
 			logger.Fatal().Err(err).Msg("Failed to create issuer.")
 		}
 
-<<<<<<< HEAD
 		err = issuer.RunConsumer(ctx, kclient, &logger, vcIssuer)
 		if err != nil {
 			logger.Fatal().Err(err).Msg("Failed to create vin credentialer listener")
 		}
 
-		store, err := registry.NewProcessor(pdb.DBS, &logger, autoPi, vcIssuer, settings)
-=======
-		store, err := registry.NewProcessor(pdb.DBS, &logger, autoPi, issuer, settings, scTaskSvc, ddSvc)
->>>>>>> 67d6fe10
+		store, err := registry.NewProcessor(pdb.DBS, &logger, autoPi, vcIssuer, settings, scTaskSvc, ddSvc)
+
 		if err != nil {
 			logger.Fatal().Err(err).Msg("Failed to create registry storage client")
 		}
