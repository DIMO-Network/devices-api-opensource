--- conflicted
+++ resolved
@@ -300,14 +300,6 @@
 		logger.Fatal().Err(err).Msg("Failed to create Sarama client")
 	}
 
-<<<<<<< HEAD
-	store, err := registry.NewProcessor(pdb.DBS, &logger, autoPi, settings)
-	if err != nil {
-		logger.Fatal().Err(err).Msg("Failed to create registry storage client")
-	}
-
-=======
->>>>>>> 77401253
 	ctx := context.Background()
 
 	{
