package api

import (
	"context"
	"database/sql"
	"errors"

	"github.com/volatiletech/sqlboiler/v4/queries"
	"google.golang.org/protobuf/types/known/emptypb"

	"github.com/DIMO-Network/devices-api/internal/services/autopi"
	"github.com/DIMO-Network/devices-api/models"
	pb "github.com/DIMO-Network/shared/api/devices"
	"github.com/DIMO-Network/shared/db"
	"github.com/ericlagergren/decimal"
	"github.com/rs/zerolog"
	"github.com/volatiletech/null/v8"
	"github.com/volatiletech/sqlboiler/v4/queries/qm"
	"github.com/volatiletech/sqlboiler/v4/types"
	"google.golang.org/grpc/codes"
	"google.golang.org/grpc/status"
	"google.golang.org/protobuf/types/known/timestamppb"
)

func NewUserDeviceService(dbs func() *db.ReaderWriter, hardwareTemplateService autopi.HardwareTemplateService, logger *zerolog.Logger) pb.UserDeviceServiceServer {
	return &userDeviceService{dbs: dbs, logger: logger, hardwareTemplateService: hardwareTemplateService}
}

type userDeviceService struct {
	pb.UnimplementedUserDeviceServiceServer
	dbs                     func() *db.ReaderWriter
	hardwareTemplateService autopi.HardwareTemplateService
	logger                  *zerolog.Logger
}

func (s *userDeviceService) GetUserDevice(ctx context.Context, req *pb.GetUserDeviceRequest) (*pb.UserDevice, error) {
	dbDevice, err := models.UserDevices(
		models.UserDeviceWhere.ID.EQ(req.Id),
		qm.Load(qm.Rels(models.UserDeviceRels.VehicleNFT, models.VehicleNFTRels.VehicleTokenAutopiUnit)),
		qm.Load(models.UserDeviceRels.UserDeviceAPIIntegrations),
	).One(ctx, s.dbs().Reader)
	if err != nil {
		if errors.Is(err, sql.ErrNoRows) {
			return nil, status.Error(codes.NotFound, "No device with that ID found.")
		}
		s.logger.Err(err).Str("userDeviceId", req.Id).Msg("Database failure retrieving device.")
		return nil, status.Error(codes.Internal, "Internal error.")
	}

	return s.deviceModelToAPI(dbDevice), nil
}

func (s *userDeviceService) GetUserDeviceByTokenId(ctx context.Context, req *pb.GetUserDeviceByTokenIdRequest) (*pb.UserDevice, error) { //nolint

	tknID := types.NewNullDecimal(decimal.New(req.TokenId, 0))

	nft, err := models.VehicleNFTS(
		models.VehicleNFTWhere.TokenID.EQ(tknID),
	).One(ctx, s.dbs().Reader)
	if err != nil {
		if errors.Is(err, sql.ErrNoRows) {
			return nil, status.Error(codes.NotFound, "No device with that token ID found.")
		}
		s.logger.Err(err).Int64("tokenID", req.TokenId).Msg("Database failure retrieving device.")
		return nil, status.Error(codes.Internal, "Internal error.")
	}

	out := &pb.UserDevice{
		Id:           nft.UserDeviceID.String,
		TokenId:      s.toUint64(nft.TokenID),
		OwnerAddress: nft.OwnerAddress.Bytes,
	}

	return out, nil
}

func (s *userDeviceService) ListUserDevicesForUser(ctx context.Context, req *pb.ListUserDevicesForUserRequest) (*pb.ListUserDevicesForUserResponse, error) {
	devices, err := models.UserDevices(
		models.UserDeviceWhere.UserID.EQ(req.UserId),
		qm.Load(qm.Rels(models.UserDeviceRels.VehicleNFT, models.VehicleNFTRels.VehicleTokenAutopiUnit)),
		qm.Load(models.UserDeviceRels.UserDeviceAPIIntegrations),
	).All(ctx, s.dbs().Reader)
	if err != nil {
		s.logger.Err(err).Str("userId", req.UserId).Msg("Database failure retrieving user's devices.")
		return nil, status.Error(codes.Internal, "Internal error.")
	}

	out := make([]*pb.UserDevice, len(devices))

	for i := 0; i < len(devices); i++ {
		out[i] = s.deviceModelToAPI(devices[i])
	}

	return &pb.ListUserDevicesForUserResponse{UserDevices: out}, nil
}

func (s *userDeviceService) ApplyHardwareTemplate(ctx context.Context, req *pb.ApplyHardwareTemplateRequest) (*pb.ApplyHardwareTemplateResponse, error) {
	resp, err := s.hardwareTemplateService.ApplyHardwareTemplate(ctx, req)
	if err != nil {
		s.logger.Err(err).Str("autopi_unit_id", req.AutoApiUnitId).Str("user_device_id", req.UserDeviceId).Msgf("failed to apply hardware template id %s", req.HardwareTemplateId)
		return nil, status.Error(codes.Internal, err.Error())
	}

	return resp, err
}

//nolint:all
func (s *userDeviceService) GetUserDeviceByAutoPIUnitID(ctx context.Context, req *pb.GetUserDeviceByAutoPIUnitIdRequest) (*pb.UserDeviceAutoPIUnitResponse, error) {
	dbDevice, err := models.UserDeviceAPIIntegrations(
		models.UserDeviceAPIIntegrationWhere.AutopiUnitID.EQ(null.StringFrom(req.Id)),
		qm.Load(models.UserDeviceAPIIntegrationRels.UserDevice),
	).One(ctx, s.dbs().Reader)
	if err != nil {
		if errors.Is(err, sql.ErrNoRows) {
			return nil, status.Error(codes.NotFound, "No UserDeviceAPIIntegrations with that ID found.")
		}
		s.logger.Err(err).Str("autoPIUnitId", req.Id).Msg("Database failure retrieving UserDeviceAPIIntegrations.")
		return nil, status.Error(codes.Internal, "Internal error.")
	}

	result := &pb.UserDeviceAutoPIUnitResponse{
		UserDeviceId:       dbDevice.UserDeviceID,
		DeviceDefinitionId: dbDevice.R.UserDevice.DeviceDefinitionID,
		UserId:             dbDevice.R.UserDevice.UserID,
	}

	if dbDevice.R.UserDevice.DeviceStyleID.Valid {
		result.DeviceStyleId = dbDevice.R.UserDevice.DeviceStyleID.String
	}

	return result, nil
}

func (s *userDeviceService) GetAllUserDeviceValuation(ctx context.Context, empty *emptypb.Empty) (*pb.ValuationResponse, error) {
	query := `select sum(evd.retail_price) as total from
                             (
select distinct on (vin) vin, pricing_metadata, jsonb_path_query(evd.pricing_metadata, '$.retail.kelley.book')::decimal as retail_price, created_at
       from external_vin_data evd order by vin, created_at desc) as evd;`

	type Result struct {
		Total float64 `boil:"total"`
	}
	var obj Result
	err := queries.Raw(query).Bind(ctx, s.dbs().Reader, &obj)
	if err != nil {
		s.logger.Err(err).Msg("Database failure retrieving total valuation.")
		return nil, status.Error(codes.Internal, "Internal error.")
	}
	// todo: get an average valuation per vehicle, and multiply for whatever count of vehicles we did not get value for

	return &pb.ValuationResponse{Total: float32(obj.Total)}, nil
}

func (s *userDeviceService) deviceModelToAPI(device *models.UserDevice) *pb.UserDevice {
	out := &pb.UserDevice{
		Id:           device.ID,
		UserId:       device.UserID,
		OptedInAt:    nullTimeToPB(device.OptedInAt),
		Integrations: make([]*pb.UserDeviceIntegration, len(device.R.UserDeviceAPIIntegrations)),
	}

	if vnft := device.R.VehicleNFT; vnft != nil {
		out.TokenId = s.toUint64(vnft.TokenID)
		if vnft.OwnerAddress.Valid {
			out.OwnerAddress = vnft.OwnerAddress.Bytes
		}

		if amnft := vnft.R.VehicleTokenAutopiUnit; amnft != nil {
			out.AftermarketDeviceTokenId = s.toUint64(amnft.TokenID)
		}
	}

	for i, udai := range device.R.UserDeviceAPIIntegrations {
		out.Integrations[i] = &pb.UserDeviceIntegration{Id: udai.IntegrationID, Status: udai.Status}
	}

	return out
}

func (s *userDeviceService) GetClaimedVehiclesGrowth(ctx context.Context, empty *emptypb.Empty) (*pb.ClaimedVehiclesGrowth, error) {
	// Checking both that the nft exists and is linked to a device.

	query := `select count(1)
			  from devices_api.vehicle_nfts n 
			  inner join devices_api.meta_transaction_requests m
			  on n.mint_request_id = m.id
			  where n.user_device_id is not null and n.token_id is not null 
			  and m.created_at > current_date - 7;`

	var lastWeeksNFT struct {
		Count int `boil:"count"`
	}

	err := queries.Raw(query).Bind(ctx, s.dbs().Reader, &lastWeeksNFT)

	if err != nil {
		return nil, err
	}

	totalNFT, err := models.VehicleNFTS(models.VehicleNFTWhere.UserDeviceID.IsNotNull(),
		models.VehicleNFTWhere.TokenID.IsNotNull()).Count(ctx, s.dbs().Reader)

<<<<<<< HEAD
	growthPercentage := float32(0)

	if totalNFT > 0 {
		growthPercentage = (float32(lastWeeksNFT.Count) / float32(totalNFT)) * 100
	}
=======
	growthPercentage := (float32(lastWeeksNFT.Count) / float32(totalNFT)) * 100
>>>>>>> fb0f80fe

	if err != nil {
		return nil, err
	}

	return &pb.ClaimedVehiclesGrowth{
		TotalClaimedVehicles: totalNFT,
		GrowthPercentage:     growthPercentage,
	}, nil
}

// toUint64 takes a nullable decimal and returns nil if there is no value, or
// a reference to the uint64 value of the decimal otherwise. If the value does not
// fit then we return nil and log.
func (s *userDeviceService) toUint64(dec types.NullDecimal) *uint64 {
	if dec.IsZero() {
		return nil
	}

	ui, ok := dec.Uint64()
	if !ok {
		s.logger.Error().Str("decimal", dec.String()).Msg("Value too large for uint64.")
		return nil
	}

	return &ui
}

func nullTimeToPB(t null.Time) *timestamppb.Timestamp {
	if !t.Valid {
		return nil
	}

	return timestamppb.New(t.Time)
}<|MERGE_RESOLUTION|>--- conflicted
+++ resolved
@@ -200,15 +200,11 @@
 	totalNFT, err := models.VehicleNFTS(models.VehicleNFTWhere.UserDeviceID.IsNotNull(),
 		models.VehicleNFTWhere.TokenID.IsNotNull()).Count(ctx, s.dbs().Reader)
 
-<<<<<<< HEAD
-	growthPercentage := float32(0)
+  growthPercentage := float32(0)
 
 	if totalNFT > 0 {
 		growthPercentage = (float32(lastWeeksNFT.Count) / float32(totalNFT)) * 100
 	}
-=======
-	growthPercentage := (float32(lastWeeksNFT.Count) / float32(totalNFT)) * 100
->>>>>>> fb0f80fe
 
 	if err != nil {
 		return nil, err
