--- conflicted
+++ resolved
@@ -177,12 +177,7 @@
 	return out
 }
 
-<<<<<<< HEAD
 func (s *userDeviceService) GetClaimedVehiclesGrowth(ctx context.Context, empty *emptypb.Empty) (*pb.ClaimedVehiclesGrowth, error) {
-=======
-func (s *userDeviceService) GetClaimedVehicles(ctx context.Context, empty *emptypb.Empty) (*pb.ClaimedVehiclesGrowth, error) {
->>>>>>> fdd93a2d
-
 	// Checking both that the nft exists and is linked to a device.
 	lastWeekNFT, err := models.VehicleNFTS(models.VehicleNFTWhere.UserDeviceID.IsNotNull(),
 		models.VehicleNFTWhere.TokenID.IsNotNull(),
