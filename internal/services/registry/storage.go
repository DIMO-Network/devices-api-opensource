--- conflicted
+++ resolved
@@ -2,10 +2,7 @@
 
 import (
 	"context"
-<<<<<<< HEAD
 	_ "embed"
-=======
->>>>>>> bd6dd30f
 	"fmt"
 	"time"
 
