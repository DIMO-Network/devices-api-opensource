--- conflicted
+++ resolved
@@ -2,7 +2,6 @@
 
 import (
 	"context"
-	"math/big"
 
 	"github.com/DIMO-Network/devices-api/internal/config"
 	"github.com/DIMO-Network/devices-api/internal/contracts"
@@ -22,24 +21,15 @@
 
 type StatusProcessor interface {
 	Handle(ctx context.Context, data *ceData) error
-	CreateVinCredential(vin string, tokenID *big.Int) (string, error)
 }
 
 type proc struct {
-<<<<<<< HEAD
-	ABI    *abi.ABI
-	DB     func() *db.ReaderWriter
-	Logger *zerolog.Logger
-	ap     *autopi.Integration
-	issuer issuerCredentials
-=======
 	ABI      *abi.ABI
 	DB       func() *db.ReaderWriter
 	Logger   *zerolog.Logger
 	ap       *autopi.Integration
 	issuer   *issuer.Issuer
 	settings *config.Settings
->>>>>>> 77401253
 }
 
 func (p *proc) Handle(ctx context.Context, data *ceData) error {
@@ -99,14 +89,6 @@
 
 				logger.Info().Str("userDeviceId", mtr.R.MintRequestVehicleNFT.UserDeviceID.String).Msg("Vehicle minted.")
 
-<<<<<<< HEAD
-				credentialID, err := p.CreateVinCredential(mtr.R.MintRequestVehicleNFT.Vin, out.TokenId)
-				if err != nil {
-					return err
-				}
-
-				logger.Info().Str("userDeviceId", mtr.R.MintRequestVehicleNFT.UserDeviceID.String).Msgf("Issued verifiable credential %s", credentialID)
-=======
 				if !p.settings.IsProduction() {
 					if mtr.R.MintRequestVehicleNFT.Vin == "" {
 						logger.Error().Str("userDeviceId", mtr.R.MintRequestVehicleNFT.UserDeviceID.String).Msgf("Minted vehicle with blank VIN, no credential issued.")
@@ -119,7 +101,6 @@
 
 					logger.Info().Str("userDeviceId", mtr.R.MintRequestVehicleNFT.UserDeviceID.String).Msgf("Issued verifiable credential %s", vcID)
 				}
->>>>>>> 77401253
 			}
 		}
 		// Other soon.
@@ -205,10 +186,7 @@
 	db func() *db.ReaderWriter,
 	logger *zerolog.Logger,
 	ap *autopi.Integration,
-<<<<<<< HEAD
-=======
 	issuer *issuer.Issuer,
->>>>>>> 77401253
 	settings *config.Settings,
 ) (StatusProcessor, error) {
 	abi, err := contracts.RegistryMetaData.GetAbi()
@@ -216,19 +194,6 @@
 		return nil, err
 	}
 
-<<<<<<< HEAD
-	credentials, err := IssuerCredentials(settings)
-	if err != nil {
-		return nil, err
-	}
-
-	return &proc{
-		ABI:    abi,
-		DB:     db,
-		Logger: logger,
-		ap:     ap,
-		issuer: credentials,
-=======
 	return &proc{
 		ABI:      abi,
 		DB:       db,
@@ -236,6 +201,5 @@
 		ap:       ap,
 		issuer:   issuer,
 		settings: settings,
->>>>>>> 77401253
 	}, nil
 }