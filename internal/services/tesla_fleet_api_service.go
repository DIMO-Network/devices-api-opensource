package services

import (
	"context"
	"encoding/json"
	"errors"
	"fmt"
	"io"
	"net/http"
	"net/url"
<<<<<<< HEAD
=======
	"strings"
>>>>>>> 5dffcc6a
	"time"

	"github.com/rs/zerolog"
	"golang.org/x/exp/slices"
	"golang.org/x/oauth2"

	"github.com/DIMO-Network/devices-api/internal/config"
	"github.com/DIMO-Network/devices-api/internal/constants"
)

//go:generate mockgen -source tesla_fleet_api_service.go -destination mocks/tesla_fleet_api_service_mock.go
type TeslaFleetAPIService interface {
	CompleteTeslaAuthCodeExchange(ctx context.Context, authCode, redirectURI, region string) (*TeslaAuthCodeResponse, error)
	GetVehicles(ctx context.Context, token, region string) ([]TeslaVehicle, error)
	GetVehicle(ctx context.Context, token, region string, vehicleID int) (*TeslaVehicle, error)
	WakeUpVehicle(ctx context.Context, token, region string, vehicleID int) error
	GetAvailableCommands() *UserDeviceAPIIntegrationsMetadataCommands
	VirtualTokenConnectionStatus(ctx context.Context, token, region, vin string) (bool, error)
	RefreshToken(ctx context.Context, refreshToken string) (*TeslaAuthCodeResponse, error)
	SubscribeForTelemetryData(ctx context.Context, token, region, vin string) error
}

var teslaScopes = []string{"openid", "offline_access", "user_data", "vehicle_device_data", "vehicle_cmds", "vehicle_charging_cmds", "energy_device_data", "energy_device_data", "energy_cmds"}

type GetVehiclesResponse struct {
	Response []TeslaVehicle `json:"response"`
}

type GetSingleVehicleItemResponse struct {
	Response TeslaVehicle `json:"response"`
}

type TeslaFleetAPIError struct {
	Error            string `json:"error"`
	ErrorDescription string `json:"error_description"`
	ReferenceID      string `json:"referenceId"`
}

type TeslaAuthCodeResponse struct {
	AccessToken  string    `json:"access_token"`
	RefreshToken string    `json:"refresh_token"`
	IDToken      string    `json:"id_token"`
	Expiry       time.Time `json:"expiry"`
	TokenType    string    `json:"token_type"`
	Region       string    `json:"region"`
}

type VirtualTokenConnectionStatusResponse struct {
	Response VirtualTokenConnectionStatus `json:"response"`
}

type VirtualTokenConnectionStatus struct {
	UnpairedVins  []string `json:"unpaired_vins"`
	KeyPairedVins []string `json:"key_paired_vins"`
}

type SubscribeForTelemetryDataRequest struct {
	Vins   []string               `json:"vins"`
	Config TelemetryConfigRequest `json:"config"`
}

type Interval struct {
	IntervalSeconds int `json:"interval_seconds"`
}

type TelemetryFields map[string]Interval

type TelemetryConfigRequest struct {
	HostName            string          `json:"hostName"`
	PublicCACertificate string          `json:"ca"`
	Fields              TelemetryFields `json:"fields"`
	AlertTypes          []string        `json:"alert_types,omitempty"`
	Expiration          int64           `json:"exp"`
	Port                int             `json:"port"`
}

type teslaFleetAPIService struct {
	Settings   *config.Settings
	HTTPClient *http.Client
	log        *zerolog.Logger
}

func NewTeslaFleetAPIService(settings *config.Settings, logger *zerolog.Logger) TeslaFleetAPIService {
	return &teslaFleetAPIService{
		Settings:   settings,
		HTTPClient: &http.Client{},
		log:        logger,
	}
}

// CompleteTeslaAuthCodeExchange calls Tesla Fleet API and exchange auth code for a new auth and refresh token
func (t *teslaFleetAPIService) CompleteTeslaAuthCodeExchange(ctx context.Context, authCode, redirectURI, region string) (*TeslaAuthCodeResponse, error) {
	conf := oauth2.Config{
		ClientID:     t.Settings.TeslaClientID,
		ClientSecret: t.Settings.TeslaClientSecret,
		Endpoint: oauth2.Endpoint{
			TokenURL: t.Settings.TeslaTokenURL,
		},
		RedirectURL: redirectURI,
		Scopes:      teslaScopes,
	}

	ctxTimeout, cancel := context.WithTimeout(ctx, time.Second*30)
	defer cancel()

	tok, err := conf.Exchange(ctxTimeout, authCode, oauth2.SetAuthURLParam("audience", fmt.Sprintf(t.Settings.TeslaFleetURL, region)))
	if err != nil {
		var e *oauth2.RetrieveError
		errString := err.Error()
		if errors.As(err, &e) {
			errString = e.ErrorDescription
		}
		return nil, fmt.Errorf("error occurred completing authorization: %s", errString)
	}

	return &TeslaAuthCodeResponse{
		AccessToken:  tok.AccessToken,
		RefreshToken: tok.RefreshToken,
		Expiry:       tok.Expiry,
		TokenType:    tok.TokenType,
	}, nil
}

// GetVehicles calls Tesla Fleet API to get a list of vehicles using authorization token
func (t *teslaFleetAPIService) GetVehicles(ctx context.Context, token, region string) ([]TeslaVehicle, error) {
	baseURL := fmt.Sprintf(t.Settings.TeslaFleetURL, region)
	url := baseURL + "/api/1/vehicles"

	resp, err := t.performRequest(ctx, url, token, http.MethodGet, nil)
	if err != nil {
		return nil, fmt.Errorf("could not fetch vehicles for user: %w", err)
	}
	defer resp.Body.Close()

	vehicles := new(GetVehiclesResponse)
	if err := json.NewDecoder(resp.Body).Decode(vehicles); err != nil {
		return nil, fmt.Errorf("invalid response encountered while fetching user vehicles: %w", err)
	}

	if vehicles.Response == nil {
		return nil, fmt.Errorf("error occurred fetching user vehicles")
	}

	return vehicles.Response, nil
}

// GetVehicle calls Tesla Fleet API to get a single vehicle by ID
func (t *teslaFleetAPIService) GetVehicle(ctx context.Context, token, region string, vehicleID int) (*TeslaVehicle, error) {
	baseURL := fmt.Sprintf(t.Settings.TeslaFleetURL, region)
	url := fmt.Sprintf("%s/api/1/vehicles/%d", baseURL, vehicleID)

	resp, err := t.performRequest(ctx, url, token, http.MethodGet, nil)
	if err != nil {
		return nil, fmt.Errorf("could not fetch vehicles for user: %w", err)
	}
	defer resp.Body.Close()

	vehicle := new(GetSingleVehicleItemResponse)
	if err := json.NewDecoder(resp.Body).Decode(vehicle); err != nil {
		return nil, fmt.Errorf("invalid response encountered while fetching user vehicles: %w", err)
	}

	return &vehicle.Response, nil
}

// WakeUpVehicle Calls Tesla Fleet API to wake a vehicle from sleep
func (t *teslaFleetAPIService) WakeUpVehicle(ctx context.Context, token, region string, vehicleID int) error {
	baseURL := fmt.Sprintf(t.Settings.TeslaFleetURL, region)
	url := fmt.Sprintf("%s/api/1/vehicles/%d/wake_up", baseURL, vehicleID)

	resp, err := t.performRequest(ctx, url, token, http.MethodGet, nil)
	if err != nil {
		return fmt.Errorf("could not fetch vehicles for user: %w", err)
	}

	defer resp.Body.Close()

	if resp.StatusCode != http.StatusOK {
		return fmt.Errorf("got status code %d waking up vehicle %d", resp.StatusCode, vehicleID)
	}

	return nil
}

func (t *teslaFleetAPIService) GetAvailableCommands() *UserDeviceAPIIntegrationsMetadataCommands {
	return &UserDeviceAPIIntegrationsMetadataCommands{
		Enabled: []string{constants.DoorsUnlock, constants.DoorsLock, constants.TrunkOpen, constants.FrunkOpen, constants.ChargeLimit},
		Capable: []string{constants.DoorsUnlock, constants.DoorsLock, constants.TrunkOpen, constants.FrunkOpen, constants.ChargeLimit, constants.TelemetrySubscribe},
	}
}

// VirtualTokenConnectionStatus Checks whether vehicles can accept Tesla commands protocol for the partner's public key
func (t *teslaFleetAPIService) VirtualTokenConnectionStatus(ctx context.Context, token, region, vin string) (bool, error) {
	baseURL := fmt.Sprintf(t.Settings.TeslaFleetURL, region)
	url := fmt.Sprintf("%s/api/1/vehicles/fleet_status", baseURL)

	jsonBody := fmt.Sprintf(`{"vins": [%q]}`, vin)
	body := strings.NewReader(jsonBody)
	// bytes.NewReader(jsonBody)

	resp, err := t.performRequest(ctx, url, token, http.MethodPost, body)
	if err != nil {
		return false, fmt.Errorf("could not fetch vehicles for user: %w", err)
	}

	defer resp.Body.Close()

	bd, err := io.ReadAll(resp.Body)
	if err != nil {
		return false, fmt.Errorf("could not verify connection status %w", err)
	}

	var v VirtualTokenConnectionStatusResponse
	err = json.Unmarshal(bd, &v)
	if err != nil {
		return false, fmt.Errorf("error occurred decoding connection status %w", err)
	}

	isConnected := slices.Contains(v.Response.KeyPairedVins, vin)

	return isConnected, nil
}

func (t *teslaFleetAPIService) RefreshToken(ctx context.Context, refreshToken string) (*TeslaAuthCodeResponse, error) {
	data := url.Values{}
	data.Set("grant_type", "refresh_token")
	data.Set("client_id", t.Settings.TeslaClientID)
	data.Set("refresh_token", refreshToken)

	ctxTimeout, cancel := context.WithTimeout(ctx, time.Second*10)
	defer cancel()

	req, err := http.NewRequestWithContext(ctxTimeout, "POST", t.Settings.TeslaTokenURL, strings.NewReader(data.Encode()))
	if err != nil {
		return nil, err
	}
	req.Header.Set("Content-Type", "application/x-www-form-urlencoded")
	resp, err := t.HTTPClient.Do(req)
	if err != nil {
		return nil, err
	}
	defer resp.Body.Close()
	if code := resp.StatusCode; code != http.StatusOK {
		return nil, fmt.Errorf("status code %d", code)
	}

	tokResp := new(TeslaAuthCodeResponse)
	if err := json.NewDecoder(resp.Body).Decode(tokResp); err != nil {
		return nil, err
	}

	return tokResp, nil
}

var fields = TelemetryFields{
	"ChargeState":         {IntervalSeconds: 300},
	"Location":            {IntervalSeconds: 10},
	"OriginLocation":      {IntervalSeconds: 300},
	"DestinationLocation": {IntervalSeconds: 300},
	"DestinationName":     {IntervalSeconds: 300},
	"EnergyRemaining":     {IntervalSeconds: 300},
	"VehicleSpeed":        {IntervalSeconds: 60},
	"Odometer":            {IntervalSeconds: 300},
	"EstBatteryRange":     {IntervalSeconds: 300},
	"Soc":                 {IntervalSeconds: 300},
	"BatteryLevel":        {IntervalSeconds: 60},
}

func (t *teslaFleetAPIService) SubscribeForTelemetryData(ctx context.Context, token, region, vin string) error {
	baseURL := fmt.Sprintf(t.Settings.TeslaFleetURL, region)
	u, err := url.JoinPath(baseURL, "/api/1/vehicles/fleet_telemetry_config")
	if err != nil {
		return err
	}

	exp := time.Now().AddDate(0, 0, 364).Unix()

	r := SubscribeForTelemetryDataRequest{
		Vins: []string{vin},
		Config: TelemetryConfigRequest{
			HostName:            t.Settings.TeslaTelemetryHostName,
			PublicCACertificate: t.Settings.TeslaTelemetryCACertificate,
			Expiration:          exp,
			Port:                t.Settings.TeslaTelemetryPort,
			Fields:              fields,
			AlertTypes:          []string{"service"},
		},
	}

	b, err := json.Marshal(r)
	if err != nil {
		return err
	}

	resp, err := t.performRequest(ctx, u, token, http.MethodPost, bytes.NewReader(b))
	if err != nil {
		return err
	}

	defer resp.Body.Close()

	return nil
}

// performRequest a helper function for making http requests, it adds a timeout context and parses error response
func (t *teslaFleetAPIService) performRequest(ctx context.Context, url, token, method string, body *strings.Reader) (*http.Response, error) {
	ctxTimeout, cancel := context.WithTimeout(ctx, time.Second*10)
	defer cancel()

	req, err := http.NewRequestWithContext(ctxTimeout, method, url, body)
	if err != nil {
		return nil, err
	}
	req.Header.Set("Authorization", "Bearer "+token)

	resp, err := t.HTTPClient.Do(req)
	if err != nil {
		return nil, fmt.Errorf("error occurred calling tesla fleet api: %w", err)
	}

	if resp.StatusCode != http.StatusOK {
		errBody := new(TeslaFleetAPIError)
		if err := json.NewDecoder(resp.Body).Decode(errBody); err != nil {
			t.log.
				Err(err).
				Str("url", url).
				Msg("An error occurred when attempting to decode the error message from the api.")
			return nil, fmt.Errorf("invalid response encountered while fetching user vehicles: %s", errBody.ErrorDescription)
		}
		return nil, fmt.Errorf("error occurred calling tesla api: %s", errBody.ErrorDescription)
	}

	return resp, nil
}<|MERGE_RESOLUTION|>--- conflicted
+++ resolved
@@ -8,10 +8,7 @@
 	"io"
 	"net/http"
 	"net/url"
-<<<<<<< HEAD
-=======
 	"strings"
->>>>>>> 5dffcc6a
 	"time"
 
 	"github.com/rs/zerolog"
@@ -86,6 +83,17 @@
 	AlertTypes          []string        `json:"alert_types,omitempty"`
 	Expiration          int64           `json:"exp"`
 	Port                int             `json:"port"`
+}
+
+type SkippedVehicles struct {
+	MissingKey          []string
+	UnsupportedHardware []string
+	UnsupportedFirmware []string
+}
+
+type SubscribeForTelemetryDataResponse struct {
+	UpdatedVehicles int
+	SkippedVehicles SkippedVehicles
 }
 
 type teslaFleetAPIService struct {
@@ -287,14 +295,11 @@
 		return err
 	}
 
-	exp := time.Now().AddDate(0, 0, 364).Unix()
-
 	r := SubscribeForTelemetryDataRequest{
 		Vins: []string{vin},
 		Config: TelemetryConfigRequest{
 			HostName:            t.Settings.TeslaTelemetryHostName,
 			PublicCACertificate: t.Settings.TeslaTelemetryCACertificate,
-			Expiration:          exp,
 			Port:                t.Settings.TeslaTelemetryPort,
 			Fields:              fields,
 			AlertTypes:          []string{"service"},
@@ -306,12 +311,37 @@
 		return err
 	}
 
-	resp, err := t.performRequest(ctx, u, token, http.MethodPost, bytes.NewReader(b))
+	req := strings.NewReader(string(b))
+
+	resp, err := t.performRequest(ctx, u, token, http.MethodPost, req)
 	if err != nil {
 		return err
 	}
 
 	defer resp.Body.Close()
+
+	subResp := struct {
+		Response SubscribeForTelemetryDataResponse
+	}{}
+	if err := json.NewDecoder(resp.Body).Decode(&subResp); err != nil {
+		return err
+	}
+
+	if subResp.Response.UpdatedVehicles == 1 {
+		return nil
+	}
+
+	if slices.Contains(subResp.Response.SkippedVehicles.MissingKey, vin) {
+		return fmt.Errorf("vehicle has not approved virtual token connection")
+	}
+
+	if slices.Contains(subResp.Response.SkippedVehicles.UnsupportedHardware, vin) {
+		return fmt.Errorf("vehicle hardware not supported")
+	}
+
+	if slices.Contains(subResp.Response.SkippedVehicles.UnsupportedFirmware, vin) {
+		return fmt.Errorf("vehicle firmware not supported")
+	}
 
 	return nil
 }
