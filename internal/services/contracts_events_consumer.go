--- conflicted
+++ resolved
@@ -23,10 +23,11 @@
 )
 
 type ContractsEventsConsumer struct {
-	db           db.Store
-	log          *zerolog.Logger
-	settings     *config.Settings
-	registryAddr common.Address
+	db               db.Store
+	log              *zerolog.Logger
+	settings         *config.Settings
+	registryAddr     common.Address
+	autopiAPIService AutoPiAPIService
 }
 
 type EventName string
@@ -52,7 +53,15 @@
 }
 
 func NewContractsEventsConsumer(pdb db.Store, log *zerolog.Logger, settings *config.Settings) *ContractsEventsConsumer {
-	return &ContractsEventsConsumer{db: pdb, log: log, settings: settings, registryAddr: common.HexToAddress(settings.DIMORegistryAddr)}
+	autopiAPIService := NewAutoPiAPIService(settings, pdb.DBS)
+
+	return &ContractsEventsConsumer{
+		db:               pdb,
+		log:              log,
+		settings:         settings,
+		registryAddr:     common.HexToAddress(settings.DIMORegistryAddr),
+		autopiAPIService: autopiAPIService,
+	}
 }
 
 func (c *ContractsEventsConsumer) ProcessContractsEventsMessages(messages <-chan *message.Message) {
@@ -117,6 +126,7 @@
 }
 
 func (c *ContractsEventsConsumer) setPrivilegeHandler(e *ContractEventData) error {
+
 	var args contracts.MultiPrivilegeSetPrivilegeData
 	if err := json.Unmarshal(e.Arguments, &args); err != nil {
 		return err
@@ -142,10 +152,7 @@
 		return err
 	}
 
-	// TODO(elffjs): Don't initialize this every time.
-	autopiAPIService := NewAutoPiAPIService(c.settings, c.db.DBS)
-
-	device, err := autopiAPIService.GetDeviceByEthAddress(args.AftermarketDeviceAddress.Hex())
+	device, err := c.autopiAPIService.GetDeviceByEthAddress(args.AftermarketDeviceAddress.Hex())
 	if err != nil {
 		return fmt.Errorf("couldn't fetch dongle with address %s: %w", args.AftermarketDeviceAddress, err)
 	}
@@ -161,13 +168,7 @@
 
 	cols := models.AutopiUnitColumns
 
-<<<<<<< HEAD
-	err = udp.Upsert(context.Background(), c.db.DBS().Writer, true,
-		[]string{nftCols.ContractAddress, nftCols.TokenID, nftCols.Privilege, nftCols.UserAddress},
-		boil.Whitelist(nftCols.UpdatedAt), boil.Infer())
-=======
 	err = ap.Upsert(context.Background(), c.db.DBS().Writer, true, []string{cols.AutopiUnitID}, boil.Whitelist(cols.AutopiDeviceID, cols.EthereumAddress, cols.TokenID, cols.UpdatedAt), boil.Infer())
->>>>>>> 4dc4c02c
 	if err != nil {
 		c.log.Error().Err(err).Msg("Failed to insert privilege record.")
 		return err
