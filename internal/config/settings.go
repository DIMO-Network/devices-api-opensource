package config

import (
	"github.com/DIMO-Network/shared/db"
)

// Settings contains the application config
type Settings struct {
	Environment                       string      `yaml:"ENVIRONMENT"`
	Port                              string      `yaml:"PORT"`
	GRPCPort                          string      `yaml:"GRPC_PORT"`
	UsersAPIGRPCAddr                  string      `yaml:"USERS_API_GRPC_ADDR"`
	LogLevel                          string      `yaml:"LOG_LEVEL"`
	DB                                db.Settings `yaml:"DB"`
	ServiceName                       string      `yaml:"SERVICE_NAME"`
	JwtKeySetURL                      string      `yaml:"JWT_KEY_SET_URL"`
	DeploymentBaseURL                 string      `yaml:"DEPLOYMENT_BASE_URL"`
	SmartcarClientID                  string      `yaml:"SMARTCAR_CLIENT_ID"`
	SmartcarClientSecret              string      `yaml:"SMARTCAR_CLIENT_SECRET"`
	RedisURL                          string      `yaml:"REDIS_URL"`
	RedisPassword                     string      `yaml:"REDIS_PASSWORD"`
	RedisTLS                          bool        `yaml:"REDIS_TLS"`
	IngestSmartcarURL                 string      `yaml:"INGEST_SMARTCAR_URL"`
	IngestSmartcarTopic               string      `yaml:"INGEST_SMARTCAR_TOPIC"`
	KafkaBrokers                      string      `yaml:"KAFKA_BROKERS"`
	DeviceStatusTopic                 string      `yaml:"DEVICE_STATUS_TOPIC"`
	PrivacyFenceTopic                 string      `yaml:"PRIVACY_FENCE_TOPIC"`
	TaskRunNowTopic                   string      `yaml:"TASK_RUN_NOW_TOPIC"`
	TaskStopTopic                     string      `yaml:"TASK_STOP_TOPIC"`
	TaskCredentialTopic               string      `yaml:"TASK_CREDENTIAL_TOPIC"`
	TaskStatusTopic                   string      `yaml:"TASK_STATUS_TOPIC"`
	EventsTopic                       string      `yaml:"EVENTS_TOPIC"`
	ElasticSearchAppSearchHost        string      `yaml:"ELASTIC_SEARCH_APP_SEARCH_HOST"`
	ElasticSearchAppSearchToken       string      `yaml:"ELASTIC_SEARCH_APP_SEARCH_TOKEN"`
	AWSRegion                         string      `yaml:"AWS_REGION"`
	KMSKeyID                          string      `yaml:"KMS_KEY_ID"`
	AutoPiAPIToken                    string      `yaml:"AUTO_PI_API_TOKEN"`
	AutoPiAPIURL                      string      `yaml:"AUTO_PI_API_URL"`
<<<<<<< HEAD
	SmartcarManagementToken           string      `yaml:"SMARTCAR_MANAGEMENT_TOKEN"`
=======
	CIOSiteID                         string      `yaml:"CIO_SITE_ID"`
	CIOApiKey                         string      `yaml:"CIO_API_KEY"`
>>>>>>> 34aeb215
	AWSDocumentsBucketName            string      `yaml:"AWS_DOCUMENTS_BUCKET_NAME"`
	NFTS3Bucket                       string      `yaml:"NFT_S3_BUCKET"`
	DocumentsAWSAccessKeyID           string      `yaml:"DOCUMENTS_AWS_ACCESS_KEY_ID"`
	DocumentsAWSSecretsAccessKey      string      `yaml:"DOCUMENTS_AWS_SECRET_ACCESS_KEY"`
	DocumentsAWSEndpoint              string      `yaml:"DOCUMENTS_AWS_ENDPOINT"`
	NFTAWSAccessKeyID                 string      `yaml:"NFT_AWS_ACCESS_KEY_ID"`
	NFTAWSSecretsAccessKey            string      `yaml:"NFT_AWS_SECRET_ACCESS_KEY"`
	DrivlyAPIKey                      string      `yaml:"DRIVLY_API_KEY"`
	DrivlyVINAPIURL                   string      `yaml:"DRIVLY_VIN_API_URL"`
	DrivlyOfferAPIURL                 string      `yaml:"DRIVLY_OFFER_API_URL"`
	DefinitionsGRPCAddr               string      `yaml:"DEFINITIONS_GRPC_ADDR"`
	DeviceDefinitionTopic             string      `yaml:"DEVICE_DEFINITION_TOPIC"`
	DeviceDefinitionMetadataTopic     string      `yaml:"DEVICE_DEFINITION_METADATA_TOPIC"`
	ElasticDeviceStatusIndex          string      `yaml:"ELASTIC_DEVICE_STATUS_INDEX"`
	ElasticSearchEnrichStatusHost     string      `yaml:"ELASTIC_SEARCH_ENRICH_STATUS_HOST"`
	ElasticSearchEnrichStatusUsername string      `yaml:"ELASTIC_SEARCH_ENRICH_STATUS_USERNAME"`
	ElasticSearchEnrichStatusPassword string      `yaml:"ELASTIC_SEARCH_ENRICH_STATUS_PASSWORD"`
	DIMORegistryAddr                  string      `yaml:"DIMO_REGISTRY_ADDR"`
	DIMORegistryChainID               int64       `yaml:"DIMO_REGISTRY_CHAIN_ID"`
	MonitoringServerPort              string      `yaml:"MONITORING_SERVER_PORT"`
	TokenExchangeJWTKeySetURL         string      `yaml:"TOKEN_EXCHANGE_JWK_KEY_SET_URL"`
	EnablePrivileges                  bool        `yaml:"ENABLE_PRIVILEGES"`
	GoogleMapsAPIKey                  string      `yaml:"GOOGLE_MAPS_API_KEY"`
	VehicleNFTAddress                 string      `yaml:"VEHICLE_NFT_ADDRESS"`
	ContractsEventTopic               string      `yaml:"CONTRACT_EVENT_TOPIC"`
	AutoPiNFTImage                    string      `yaml:"AUTOPI_NFT_IMAGE"`
	VincarioAPIURL                    string      `yaml:"VINCARIO_API_URL"`
	VincarioAPISecret                 string      `yaml:"VINCARIO_API_SECRET"`
	VincarioAPIKey                    string      `yaml:"VINCARIO_API_KEY"`
	OpenAISecretKey                   string      `yaml:"OPENAI_SECRET_KEY"`
	ChatGPTURL                        string      `yaml:"CHATGPT_URL"`
	AftermarketDeviceContractAddress  string      `yaml:"AFTERMARKET_DEVICE_CONTRACT_ADDRESS"`
	NATSURL                           string      `yaml:"NATS_URL"`
	NATSStreamName                    string      `yaml:"NATS_STREAM_NAME"`
	NATSValuationSubject              string      `yaml:"NATS_VALUATION_SUBJECT"`
	NATSAckTimeout                    string      `yaml:"NATS_ACK_TIMEOUT"`
	NATSDurableConsumer               string      `yaml:"NATS_DURABLE_CONSUMER"`
	DIMOContractAPIURL                string      `yaml:"DIMO_CONTRACT_APIURL"`

	// IssuerPrivateKey is a base64-encoded secp256k1 private key, used to sign
	// VIN verifiable credentials.
	IssuerPrivateKey string `yaml:"ISSUER_PRIVATE_KEY"`

	SyntheticDevicesEnabled bool `yaml:"SYNTHETIC_DEVICES_ENABLED"`
}

func (s *Settings) IsProduction() bool {
	return s.Environment == "prod" // this string is set in the helm chart values-prod.yaml
}<|MERGE_RESOLUTION|>--- conflicted
+++ resolved
@@ -36,12 +36,6 @@
 	KMSKeyID                          string      `yaml:"KMS_KEY_ID"`
 	AutoPiAPIToken                    string      `yaml:"AUTO_PI_API_TOKEN"`
 	AutoPiAPIURL                      string      `yaml:"AUTO_PI_API_URL"`
-<<<<<<< HEAD
-	SmartcarManagementToken           string      `yaml:"SMARTCAR_MANAGEMENT_TOKEN"`
-=======
-	CIOSiteID                         string      `yaml:"CIO_SITE_ID"`
-	CIOApiKey                         string      `yaml:"CIO_API_KEY"`
->>>>>>> 34aeb215
 	AWSDocumentsBucketName            string      `yaml:"AWS_DOCUMENTS_BUCKET_NAME"`
 	NFTS3Bucket                       string      `yaml:"NFT_S3_BUCKET"`
 	DocumentsAWSAccessKeyID           string      `yaml:"DOCUMENTS_AWS_ACCESS_KEY_ID"`
