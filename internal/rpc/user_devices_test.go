package rpc

import (
	"context"
<<<<<<< HEAD
	"database/sql"
	"encoding/json"
	"fmt"
=======
>>>>>>> ae0d699f
	"math/big"
	"testing"
	"time"

	"github.com/DIMO-Network/device-definitions-api/pkg/grpc"
	"github.com/DIMO-Network/shared"
	"github.com/DIMO-Network/shared/db"
	"github.com/DIMO-Network/shared/redis/mocks"
	"github.com/ericlagergren/decimal"
	"github.com/ethereum/go-ethereum/common"
	"github.com/go-redis/redis/v8"
	"github.com/segmentio/ksuid"
	smartcar "github.com/smartcar/go-sdk"
	"go.uber.org/mock/gomock"

	pb_devices "github.com/DIMO-Network/devices-api/pkg/grpc"

	"github.com/rs/zerolog"
	"github.com/stretchr/testify/assert"
	"github.com/volatiletech/null/v8"
	"github.com/volatiletech/sqlboiler/v4/boil"
	"github.com/volatiletech/sqlboiler/v4/types"

	"github.com/DIMO-Network/devices-api/internal/config"
	"github.com/DIMO-Network/devices-api/internal/constants"
	"github.com/DIMO-Network/devices-api/internal/controllers"
	"github.com/DIMO-Network/devices-api/internal/services"
	mock_services "github.com/DIMO-Network/devices-api/internal/services/mocks"
	"github.com/DIMO-Network/devices-api/internal/test"
	"github.com/DIMO-Network/devices-api/models"
)

const migrationsDirRelPath = "../../migrations"

func populateDB(ctx context.Context, pdb db.Store) (string, error) {
	integration := test.BuildIntegrationGRPC(constants.AutoPiVendor, 10, 0)
	dd := test.BuildDeviceDefinitionGRPC(ksuid.New().String(), "Ford", "F150", 2020, integration)
	vin := "W1N2539531F907299"
	deviceStyleID := "24GE7Mlc4c9o4j5P4mcD1Fzinx1"
	userID := ksuid.New().String()
	ownerAddress := null.BytesFrom(common.Hex2Bytes("448cF8Fd88AD914e3585401241BC434FbEA94bbb"))
	claimID := ksuid.New().String()
	_, childWallet, _ := test.GenerateWallet()

	ud := models.UserDevice{
		ID:                 ksuid.New().String(),
		UserID:             userID,
		DeviceDefinitionID: dd[0].DeviceDefinitionId,
		VinIdentifier:      null.StringFrom(vin),
		CountryCode:        null.StringFrom("USA"),
		VinConfirmed:       true,
		Metadata:           null.JSONFrom([]byte(`{ "powertrainType": "ICE", "canProtocol": "6" }`)),
		DeviceStyleID:      null.StringFrom(deviceStyleID),
	}

	vnft := models.VehicleNFT{
		UserDeviceID:  null.StringFrom(ud.ID),
		Vin:           ud.VinIdentifier.String,
		TokenID:       types.NewNullDecimal(decimal.New(4, 0)),
		OwnerAddress:  null.BytesFrom(common.BigToAddress(big.NewInt(7)).Bytes()),
		MintRequestID: ksuid.New().String(),
		ClaimID:       null.StringFrom(claimID),
	}

	ad := models.AftermarketDevice{
		UserID:                    null.StringFrom(ud.ID),
		OwnerAddress:              ownerAddress,
		CreatedAt:                 time.Now(),
		UpdatedAt:                 time.Now(),
		TokenID:                   types.NewDecimal(new(decimal.Big).SetBigMantScale(big.NewInt(13), 0)),
		VehicleTokenID:            vnft.TokenID,
		Beneficiary:               null.BytesFrom(common.BytesToAddress([]byte{uint8(1)}).Bytes()),
		EthereumAddress:           ownerAddress.Bytes,
		DeviceManufacturerTokenID: types.NewDecimal(new(decimal.Big).SetBigMantScale(big.NewInt(42), 0)),
	}

	sd := models.SyntheticDevice{
		VehicleTokenID:     vnft.TokenID,
		IntegrationTokenID: types.NewDecimal(new(decimal.Big).SetBigMantScale(big.NewInt(19), 0)),
		MintRequestID:      vnft.MintRequestID,
		WalletChildNumber:  100,
		TokenID:            types.NewNullDecimal(decimal.New(6, 0)),
		WalletAddress:      childWallet.Bytes(),
	}

	credential := models.VerifiableCredential{
		ClaimID:        claimID,
		ExpirationDate: time.Now().AddDate(0, 0, 7),
	}

	metaTx := models.MetaTransactionRequest{
		ID:     vnft.MintRequestID,
		Status: models.MetaTransactionRequestStatusConfirmed,
	}

	if err := ud.Insert(ctx, pdb.DBS().Writer, boil.Infer()); err != nil {
		return "", err
	}

	if err := metaTx.Insert(ctx, pdb.DBS().Writer, boil.Infer()); err != nil {
		return "", err
	}

	if err := credential.Insert(ctx, pdb.DBS().Reader, boil.Infer()); err != nil {
		return "", err
	}

	if err := vnft.Insert(ctx, pdb.DBS().Writer, boil.Infer()); err != nil {
		return "", err
	}

	if err := ad.Insert(ctx, pdb.DBS().Writer, boil.Infer()); err != nil {
		return "", err
	}

	if err := sd.Insert(ctx, pdb.DBS().Writer, boil.Infer()); err != nil {
		return "", err
	}

	return ud.ID, nil
}

func TestGetUserDevice_AftermarketDeviceObj_NotNil(t *testing.T) {
	// AftermarketDevice obj is not nil when valid data is present
	assert := assert.New(t)
	ctx := context.Background()
	pdb, container := test.StartContainerDatabase(ctx, t, migrationsDirRelPath)
	defer func() {
		if err := container.Terminate(ctx); err != nil {
			assert.NoError(err)
		}
	}()

	userDeviceID, err := populateDB(ctx, pdb)
	assert.NoError(err)

	logger := zerolog.Logger{}
	userDeviceSvc := services.NewUserDeviceService(nil, logger, pdb.DBS, nil, nil)
	udService := NewUserDeviceRPCService(pdb.DBS, nil, nil, nil, nil, nil, nil, userDeviceSvc, nil, nil)

	udResult, err := udService.GetUserDevice(ctx, &pb_devices.GetUserDeviceRequest{Id: userDeviceID})
	assert.NoError(err)

	// AftermarketDevice obj set correctly (not nil)
	assert.NotNil(udResult.AftermarketDevice)
	assert.Equal(*udResult.AftermarketDevice.UserId, userDeviceID)
}

func TestGetUserDevice_AftermarketDeviceObj_Nil(t *testing.T) {
	// AftermarketDevice obj is nil when no associated AD is set
	assert := assert.New(t)
	ctx := context.Background()
	pdb, container := test.StartContainerDatabase(ctx, t, migrationsDirRelPath)
	defer func() {
		if err := container.Terminate(ctx); err != nil {
			assert.NoError(err)
		}
	}()

	userDeviceID, err := populateDB(ctx, pdb)
	assert.NoError(err)

	logger := zerolog.Logger{}
	userDeviceSvc := services.NewUserDeviceService(nil, logger, pdb.DBS, nil, nil)
	udService := NewUserDeviceRPCService(pdb.DBS, nil, nil, nil, nil, nil, nil, userDeviceSvc, nil, nil)

	_, err = models.AftermarketDevices(
		models.AftermarketDeviceWhere.UserID.EQ(null.StringFrom(userDeviceID)),
	).DeleteAll(ctx, pdb.DBS().Writer)
	assert.NoError(err)

	udResult, err := udService.GetUserDevice(ctx, &pb_devices.GetUserDeviceRequest{Id: userDeviceID})
	assert.NoError(err)
	assert.Nil(udResult.AftermarketDevice)
}

func TestGetUserDevice_PopulateDeprecatedFields(t *testing.T) {
	assert := assert.New(t)
	ctx := context.Background()
	pdb, container := test.StartContainerDatabase(ctx, t, migrationsDirRelPath)
	defer func() {
		if err := container.Terminate(ctx); err != nil {
			t.Fatal(err)
		}
	}()

	userDeviceID, err := populateDB(ctx, pdb)
	assert.NoError(err)

	logger := zerolog.Logger{}
	userDeviceSvc := services.NewUserDeviceService(nil, logger, pdb.DBS, nil, nil)
	udService := NewUserDeviceRPCService(pdb.DBS, nil, nil, nil, nil, nil, nil, userDeviceSvc, nil, nil)

	udResult, err := udService.GetUserDevice(ctx, &pb_devices.GetUserDeviceRequest{Id: userDeviceID})
	assert.NoError(err)

	// Deprecated fields still populated
	assert.Equal(udResult.AftermarketDevice.Beneficiary, udResult.AftermarketDeviceBeneficiaryAddress) //nolint:staticcheck
	assert.Equal(udResult.AftermarketDevice.TokenId, *udResult.AftermarketDeviceTokenId)               //nolint:staticcheck
	assert.NotEmpty(udResult.AftermarketDeviceBeneficiaryAddress)                                      //nolint:staticcheck
}

func TestGetUserDevice_PopulateSyntheticDeviceFields(t *testing.T) {
	assert := assert.New(t)
	ctx := context.Background()
	pdb, container := test.StartContainerDatabase(ctx, t, migrationsDirRelPath)
	defer func() {
		if err := container.Terminate(ctx); err != nil {
			t.Fatal(err)
		}
	}()

	userDeviceID, err := populateDB(ctx, pdb)
	assert.NoError(err)

	logger := zerolog.Logger{}
	userDeviceSvc := services.NewUserDeviceService(nil, logger, pdb.DBS, nil, nil)
	udService := NewUserDeviceRPCService(pdb.DBS, nil, nil, nil, nil, nil, nil, userDeviceSvc, nil, nil)

	udResult, err := udService.GetUserDevice(ctx, &pb_devices.GetUserDeviceRequest{Id: userDeviceID})
	assert.NoError(err)

	assert.Equal(udResult.SyntheticDevice.TokenId, uint64(6))
	assert.Equal(udResult.SyntheticDevice.IntegrationTokenId, uint64(19))
}

func TestGetUserDevice_NoSyntheticDeviceFields_WhenNoTokenID(t *testing.T) {
	assert := assert.New(t)
	ctx := context.Background()
	pdb, container := test.StartContainerDatabase(ctx, t, migrationsDirRelPath)
	defer func() {
		if err := container.Terminate(ctx); err != nil {
			t.Fatal(err)
		}
	}()

	userDeviceID, err := populateDB(ctx, pdb)
	assert.NoError(err)

	sd, err := models.SyntheticDevices(
		models.SyntheticDeviceWhere.TokenID.EQ(types.NewNullDecimal(decimal.New(6, 0))),
		models.SyntheticDeviceWhere.IntegrationTokenID.EQ(types.NewDecimal(new(decimal.Big).SetBigMantScale(big.NewInt(19), 0))),
	).One(ctx, pdb.DBS().Reader)
	assert.NoError(err)

	sd.TokenID = types.NullDecimal{}

	_, err = sd.Update(ctx, pdb.DBS().Writer, boil.Whitelist(models.SyntheticDeviceColumns.TokenID))
	assert.NoError(err)

	logger := zerolog.Logger{}
	userDeviceSvc := services.NewUserDeviceService(nil, logger, pdb.DBS, nil, nil)
	udService := NewUserDeviceRPCService(pdb.DBS, nil, nil, nil, nil, nil, nil, userDeviceSvc, nil, nil)

	udResult, err := udService.GetUserDevice(ctx, &pb_devices.GetUserDeviceRequest{Id: userDeviceID})
	assert.NoError(err)

	assert.Nil(udResult.SyntheticDevice)
<<<<<<< HEAD
}

func TestClearMetaTransactionRequests(t *testing.T) {
	assert := assert.New(t)
	ctx := context.Background()
	pdb, container := test.StartContainerDatabase(ctx, t, migrationsDirRelPath)
	defer func() {
		if err := container.Terminate(ctx); err != nil {
			t.Fatal(err)
		}
	}()

	mtID := ksuid.New().String()

	currTime := time.Now()
	fifteenminsAgo := currTime.Add(-time.Minute * 15)
	metaTx := models.MetaTransactionRequest{
		ID:        mtID,
		Status:    models.MetaTransactionRequestStatusConfirmed,
		CreatedAt: fifteenminsAgo,
	}

	err := metaTx.Insert(ctx, pdb.DBS().Writer, boil.Infer())
	assert.NoError(err)

	logger := zerolog.Logger{}
	userDeviceSvc := services.NewUserDeviceService(nil, logger, pdb.DBS, nil, nil)
	udService := NewUserDeviceRPCService(pdb.DBS, nil, nil, nil, nil, nil, nil, userDeviceSvc, nil, nil)

	resp, err := udService.ClearMetaTransactionRequests(ctx, nil)
	assert.NoError(err)

	assert.Equal(mtID, resp.Id)

	_, err = models.MetaTransactionRequests(models.MetaTransactionRequestWhere.ID.EQ(mtID)).One(ctx, pdb.DBS().Reader)
	assert.ErrorIs(err, sql.ErrNoRows)
}

func TestClearMetaTransactionRequests_MultipleRecords(t *testing.T) {
	assert := assert.New(t)
	ctx := context.Background()
	pdb, container := test.StartContainerDatabase(ctx, t, migrationsDirRelPath)
	defer func() {
		if err := container.Terminate(ctx); err != nil {
			t.Fatal(err)
		}
	}()

	mtID := []string{ksuid.New().String(), ksuid.New().String()}

	currTime := time.Now()
	fifteenminsAgo := currTime.Add(-time.Minute * 15)
	sixteenMins := currTime.Add(-time.Minute * 16)
	metaTx := []models.MetaTransactionRequest{
		{
			ID:        mtID[0],
			Status:    models.MetaTransactionRequestStatusConfirmed,
			CreatedAt: fifteenminsAgo,
		},
		{
			ID:        mtID[1],
			Status:    models.MetaTransactionRequestStatusConfirmed,
			CreatedAt: sixteenMins,
		},
	}

	for _, m := range metaTx {
		err := m.Insert(ctx, pdb.DBS().Writer, boil.Infer())
		assert.NoError(err)
	}

	logger := zerolog.Logger{}
	userDeviceSvc := services.NewUserDeviceService(nil, logger, pdb.DBS, nil, nil)
	udService := NewUserDeviceRPCService(pdb.DBS, nil, nil, nil, nil, nil, nil, userDeviceSvc, nil, nil)

	resp, err := udService.ClearMetaTransactionRequests(ctx, nil)
	assert.NoError(err)
	assert.Equal(mtID[1], resp.Id)

	_, err = models.MetaTransactionRequests(models.MetaTransactionRequestWhere.ID.EQ(mtID[1])).One(ctx, pdb.DBS().Reader)
	assert.ErrorIs(err, sql.ErrNoRows)
}

func TestClearMetaTransactionRequests_MultipleRecords_Dates(t *testing.T) {
	assert := assert.New(t)
	ctx := context.Background()
	pdb, container := test.StartContainerDatabase(ctx, t, migrationsDirRelPath)
	defer func() {
		if err := container.Terminate(ctx); err != nil {
			t.Fatal(err)
		}
	}()

	mtID := []string{ksuid.New().String(), ksuid.New().String()}

	currTime := time.Now()
	fifteenminsAgo := currTime.Add(-time.Minute * 15)
	metaTx := []models.MetaTransactionRequest{
		{
			ID:        mtID[0],
			Status:    models.MetaTransactionRequestStatusConfirmed,
			CreatedAt: fifteenminsAgo,
		},
		{
			ID:     mtID[1],
			Status: models.MetaTransactionRequestStatusConfirmed,
		},
	}

	for _, m := range metaTx {
		err := m.Insert(ctx, pdb.DBS().Writer, boil.Infer())
		assert.NoError(err)
	}

	logger := zerolog.Logger{}
	userDeviceSvc := services.NewUserDeviceService(nil, logger, pdb.DBS, nil, nil)
	udService := NewUserDeviceRPCService(pdb.DBS, nil, nil, nil, nil, nil, nil, userDeviceSvc, nil, nil)

	resp, err := udService.ClearMetaTransactionRequests(ctx, nil)
	assert.NoError(err)
	assert.Equal(mtID[0], resp.Id)

	_, err = models.MetaTransactionRequests(models.MetaTransactionRequestWhere.ID.EQ(resp.Id)).One(ctx, pdb.DBS().Reader)
	assert.ErrorIs(err, sql.ErrNoRows)
}

func TestClearMetaTransactionRequests_NotExpired(t *testing.T) {
	assert := assert.New(t)
	ctx := context.Background()
	pdb, container := test.StartContainerDatabase(ctx, t, migrationsDirRelPath)
	defer func() {
		if err := container.Terminate(ctx); err != nil {
			t.Fatal(err)
		}
	}()

	mtID := ksuid.New().String()
	currTime := time.Now()
	expiryTime := currTime.Add(-time.Minute * 14)
	metaTx := models.MetaTransactionRequest{
		ID:        mtID,
		Status:    models.MetaTransactionRequestStatusUnsubmitted,
		CreatedAt: expiryTime,
	}

	err := metaTx.Insert(ctx, pdb.DBS().Writer, boil.Infer())
	assert.NoError(err)

	logger := zerolog.Logger{}
	userDeviceSvc := services.NewUserDeviceService(nil, logger, pdb.DBS, nil, nil)
	udService := NewUserDeviceRPCService(pdb.DBS, nil, nil, nil, nil, nil, nil, userDeviceSvc, nil, nil)

	resp, err := udService.ClearMetaTransactionRequests(ctx, nil)
	assert.Nil(resp)

	assert.Error(err)

	mt, err := models.MetaTransactionRequests(models.MetaTransactionRequestWhere.ID.EQ(mtID)).One(ctx, pdb.DBS().Reader)
	assert.NoError(err)

	assert.Equal(mt.ID, mtID)
}

func TestDeleteSyntheticDeviceIntegration(t *testing.T) {
	assert := assert.New(t)
	logger := zerolog.Logger{}
	ctx := context.Background()
	pdb, container := test.StartContainerDatabase(ctx, t, migrationsDirRelPath)
	defer func() {
		if err := container.Terminate(ctx); err != nil {
			t.Fatal(err)
		}
	}()

	userDeviceID, err := populateDB(ctx, pdb)
	assert.NoError(err)

	ud, err := models.UserDevices(models.UserDeviceWhere.ID.EQ(userDeviceID)).One(ctx, pdb.DBS().Reader)
	assert.NoError(err)

	integ := models.UserDeviceAPIIntegration{
		UserDeviceID:  userDeviceID,
		IntegrationID: "22N2xaPOq2WW2gAHBHd0Ikn4Zob",
		Status:        models.UserDeviceAPIIntegrationStatusActive,
	}

	if err := integ.Insert(ctx, pdb.DBS().Writer, boil.Infer()); err != nil {
		t.Fatal(err)
	}

	mockCtrl := gomock.NewController(t)
	scTaskSvc := mock_services.NewMockSmartcarTaskService(mockCtrl)
	teslaTaskService := mock_services.NewMockTeslaTaskService(mockCtrl)
	deviceDefSvc := mock_services.NewMockDeviceDefinitionService(mockCtrl)
	eventSvc := mock_services.NewMockEventService(mockCtrl)
	userDeviceSvc := services.NewUserDeviceService(nil, logger, pdb.DBS, nil, nil)
	udService := NewUserDeviceRPCService(pdb.DBS, nil, nil, &logger, deviceDefSvc, eventSvc, nil, userDeviceSvc, teslaTaskService, scTaskSvc)

	deviceDefSvc.EXPECT().GetIntegrationByID(gomock.Any(), integ.IntegrationID).Times(1).Return(&grpc.Integration{
		Vendor: constants.SmartCarVendor,
	}, nil)

	deviceDefSvc.EXPECT().GetDeviceDefinitionByID(gomock.Any(), ud.DeviceDefinitionID).Times(1).Return(&grpc.GetDeviceDefinitionItemResponse{
		DeviceDefinitionId: ud.DeviceDefinitionID,
		Verified:           true,
		DeviceAttributes:   nil,
		Make: &grpc.DeviceMake{
			Name: "Ford",
		},
		Type: &grpc.DeviceType{
			Model: "Bronco",
			Year:  2020,
		},
	}, nil)

	eventSvc.EXPECT().Emit(gomock.Any()).Times(1).Return(nil)

	req := pb_devices.DeleteSyntheticDeviceIntegrationsRequest{}
	req.DeviceIntegrations = append(req.DeviceIntegrations, &pb_devices.DeleteSyntheticDeviceIntegrationRequest{UserDeviceId: userDeviceID, IntegrationId: integ.IntegrationID})

	resp, err := udService.DeleteSyntheticDeviceIntegration(ctx, &req)
	assert.NoError(err)

	assert.Equal(resp.ImpactedUserDeviceIds[0], userDeviceID)

	_, err = models.FindUserDeviceAPIIntegration(ctx, pdb.DBS().Writer, ud.ID, integ.IntegrationID)
	assert.Equal(sql.ErrNoRows, err)

}

func Test_AfterSynthDevDeletedForUser_UserCanReRegister(t *testing.T) {
	assert := assert.New(t)
	logger := zerolog.Logger{}
	ctx := context.Background()
	pdb, container := test.StartContainerDatabase(ctx, t, migrationsDirRelPath)
	defer func() {
		if err := container.Terminate(ctx); err != nil {
			t.Fatal(err)
		}
	}()

	// create mocks
	mockCtrl := gomock.NewController(t)
	scTaskSvc := mock_services.NewMockSmartcarTaskService(mockCtrl)
	teslaTaskService := mock_services.NewMockTeslaTaskService(mockCtrl)
	deviceDefSvc := mock_services.NewMockDeviceDefinitionService(mockCtrl)
	eventSvc := mock_services.NewMockEventService(mockCtrl)
	userDeviceSvc := services.NewUserDeviceService(nil, logger, pdb.DBS, nil, nil)
	udService := NewUserDeviceRPCService(pdb.DBS, nil, nil, &logger, deviceDefSvc, eventSvc, nil, userDeviceSvc, teslaTaskService, scTaskSvc)
	scClient := mock_services.NewMockSmartcarClient(mockCtrl)
	deviceDefinitionRegistrar := mock_services.NewMockDeviceDefinitionRegistrar(mockCtrl)
	redisClient := mocks.NewMockCacheService(mockCtrl)
	c := controllers.NewUserDevicesController(&config.Settings{Port: "3000"}, pdb.DBS, &logger, deviceDefSvc, nil, eventSvc, scClient, scTaskSvc, nil, teslaTaskService, new(shared.ROT13Cipher), nil, nil,
		nil, deviceDefinitionRegistrar, nil, nil, nil, nil, redisClient, nil, nil, nil, nil, nil, userDeviceSvc, nil,
		nil)

	// set vars
	expiry, _ := time.Parse(time.RFC3339, "2022-03-01T12:00:00Z")

	token := &smartcar.Token{
		Access:        "some-access-code",
		AccessExpiry:  expiry,
		Refresh:       "some-refresh-code",
		RefreshExpiry: expiry,
		ExpiresIn:     3000,
	}

	tokenJSON, err := json.Marshal(token)
	assert.NoError(err)
	cipher := new(shared.ROT13Cipher)
	encrypted, err := cipher.Encrypt(string(tokenJSON))
	assert.NoError(err)

	// populate db
	userDeviceID, err := populateDB(ctx, pdb)
	assert.NoError(err)

	ud, err := models.UserDevices(models.UserDeviceWhere.ID.EQ(userDeviceID)).One(ctx, pdb.DBS().Reader)
	assert.NoError(err)

	integ := models.UserDeviceAPIIntegration{
		UserDeviceID:  userDeviceID,
		IntegrationID: "22N2xaPOq2WW2gAHBHd0Ikn4Zob",
		Status:        models.UserDeviceAPIIntegrationStatusActive,
	}

	if err := integ.Insert(ctx, pdb.DBS().Writer, boil.Infer()); err != nil {
		t.Fatal(err)
	}

	integration := test.BuildIntegrationGRPC(constants.SmartCarVendor, 10, 0)
	dd := test.BuildDeviceDefinitionGRPC(ksuid.New().String(), "Ford", "bRonco", 2020, integration)

	// expect
	deviceDefSvc.EXPECT().GetIntegrationByID(gomock.Any(), integ.IntegrationID).Times(1).Return(&grpc.Integration{
		Vendor: constants.SmartCarVendor,
	}, nil)

	deviceDefSvc.EXPECT().GetDeviceDefinitionByID(gomock.Any(), ud.DeviceDefinitionID).Times(1).Return(&grpc.GetDeviceDefinitionItemResponse{
		DeviceDefinitionId: ud.DeviceDefinitionID,
		Verified:           true,
		DeviceAttributes:   nil,
		Make: &grpc.DeviceMake{
			Name: "Ford",
		},
		Type: &grpc.DeviceType{
			Model: "Bronco",
			Year:  2020,
		},
	}, nil)
	eventSvc.EXPECT().Emit(gomock.Any()).Times(1).Return(nil)

	eventSvc.EXPECT().Emit(gomock.Any()).Return(nil).Do(
		func(event *shared.CloudEvent[any]) error {
			assert.Equal(ud.ID, event.Subject)
			assert.Equal("com.dimo.zone.device.integration.create", event.Type)

			data := event.Data.(services.UserDeviceIntegrationEvent)

			assert.Equal(dd[0].DeviceDefinitionId, data.Device.DeviceDefinitionID)
			assert.Equal(dd[0].Make.Name, data.Device.Make)
			assert.Equal(dd[0].Type.Model, data.Device.Model)
			assert.Equal(int(dd[0].Type.Year), data.Device.Year)
			assert.Equal(ud.VinIdentifier.String, data.Device.VIN)
			assert.Equal(ud.ID, data.Device.ID)
			assert.Equal(constants.SmartCarVendor, data.Integration.Vendor)
			assert.Equal(integration.Id, data.Integration.ID)
			return nil
		},
	)

	deviceDefinitionRegistrar.EXPECT().Register(services.DeviceDefinitionDTO{
		IntegrationID:      integration.Id,
		UserDeviceID:       ud.ID,
		DeviceDefinitionID: ud.DeviceDefinitionID,
		Make:               dd[0].Make.Name,
		Model:              dd[0].Type.Model,
		Year:               int(dd[0].Type.Year),
		Region:             "Americas",
	}).Return(nil)

	deviceDefSvc.EXPECT().GetDeviceDefinitionByID(gomock.Any(), ud.DeviceDefinitionID).Times(2).Return(dd[0], nil)
	scClient.EXPECT().GetUserID(gomock.Any(), token.Access).Return("sc-user-id", nil)
	scClient.EXPECT().GetExternalID(gomock.Any(), token.Access).Return("smartcar-idx", nil)
	scClient.EXPECT().GetEndpoints(gomock.Any(), token.Access, "smartcar-idx").Return([]string{"/", "/vin"}, nil)
	scClient.EXPECT().HasDoorControl(gomock.Any(), token.Access, "smartcar-idx").Return(false, nil)
	redisClient.EXPECT().Get(gomock.Any(), fmt.Sprintf("sc-temp-tok-%s-%s", ud.VinIdentifier.String, ud.UserID)).Return(redis.NewStringResult(encrypted, nil))
	redisClient.EXPECT().Del(gomock.Any(), fmt.Sprintf("sc-temp-tok-%s-%s", ud.VinIdentifier.String, ud.UserID)).Return(redis.NewIntResult(1, nil))

	oUdai := &models.UserDeviceAPIIntegration{}
	scTaskSvc.EXPECT().StartPoll(gomock.AssignableToTypeOf(oUdai)).DoAndReturn(
		func(udai *models.UserDeviceAPIIntegration) error {
			oUdai = udai
			return nil
		},
	)

	req := pb_devices.DeleteSyntheticDeviceIntegrationsRequest{}
	req.DeviceIntegrations = append(req.DeviceIntegrations, &pb_devices.DeleteSyntheticDeviceIntegrationRequest{UserDeviceId: userDeviceID, IntegrationId: integ.IntegrationID})

	_, err = models.FindUserDeviceAPIIntegration(ctx, pdb.DBS().Writer, ud.ID, integ.IntegrationID)
	assert.NotEqual(sql.ErrNoRows, err)

	_, err = udService.DeleteSyntheticDeviceIntegration(ctx, &req)
	assert.NoError(err)

	_, err = models.FindUserDeviceAPIIntegration(ctx, pdb.DBS().Writer, ud.ID, integ.IntegrationID)
	assert.Equal(sql.ErrNoRows, err)

	request := test.BuildRequest("POST", "/user/devices/"+ud.ID+"/integrations/"+integration.Id, `{
		"code": "qxy",
		"redirectURI": "http://dimo.zone/cb"
	}`)
	app := test.SetupAppFiber(logger)
	app.Post("/user/devices/:userDeviceID/integrations/:integrationID", test.AuthInjectorTestHandler(ud.UserID), c.RegisterDeviceIntegration)
	_, err = app.Test(request)
	assert.NoError(err)

	apiInt, _ := models.FindUserDeviceAPIIntegration(ctx, pdb.DBS().Writer, ud.ID, integration.Id)
	updatedUD, _ := models.FindUserDevice(ctx, pdb.DBS().Reader, ud.ID)

	assert.True(expiry.Equal(apiInt.AccessExpiresAt.Time))
	assert.Equal("PendingFirstData", apiInt.Status)
	assert.Equal(ud.VinIdentifier.String, updatedUD.VinIdentifier.String)
	assert.Equal(true, updatedUD.VinConfirmed)

=======
>>>>>>> ae0d699f
}<|MERGE_RESOLUTION|>--- conflicted
+++ resolved
@@ -2,12 +2,9 @@
 
 import (
 	"context"
-<<<<<<< HEAD
 	"database/sql"
 	"encoding/json"
 	"fmt"
-=======
->>>>>>> ae0d699f
 	"math/big"
 	"testing"
 	"time"
@@ -266,168 +263,6 @@
 	assert.NoError(err)
 
 	assert.Nil(udResult.SyntheticDevice)
-<<<<<<< HEAD
-}
-
-func TestClearMetaTransactionRequests(t *testing.T) {
-	assert := assert.New(t)
-	ctx := context.Background()
-	pdb, container := test.StartContainerDatabase(ctx, t, migrationsDirRelPath)
-	defer func() {
-		if err := container.Terminate(ctx); err != nil {
-			t.Fatal(err)
-		}
-	}()
-
-	mtID := ksuid.New().String()
-
-	currTime := time.Now()
-	fifteenminsAgo := currTime.Add(-time.Minute * 15)
-	metaTx := models.MetaTransactionRequest{
-		ID:        mtID,
-		Status:    models.MetaTransactionRequestStatusConfirmed,
-		CreatedAt: fifteenminsAgo,
-	}
-
-	err := metaTx.Insert(ctx, pdb.DBS().Writer, boil.Infer())
-	assert.NoError(err)
-
-	logger := zerolog.Logger{}
-	userDeviceSvc := services.NewUserDeviceService(nil, logger, pdb.DBS, nil, nil)
-	udService := NewUserDeviceRPCService(pdb.DBS, nil, nil, nil, nil, nil, nil, userDeviceSvc, nil, nil)
-
-	resp, err := udService.ClearMetaTransactionRequests(ctx, nil)
-	assert.NoError(err)
-
-	assert.Equal(mtID, resp.Id)
-
-	_, err = models.MetaTransactionRequests(models.MetaTransactionRequestWhere.ID.EQ(mtID)).One(ctx, pdb.DBS().Reader)
-	assert.ErrorIs(err, sql.ErrNoRows)
-}
-
-func TestClearMetaTransactionRequests_MultipleRecords(t *testing.T) {
-	assert := assert.New(t)
-	ctx := context.Background()
-	pdb, container := test.StartContainerDatabase(ctx, t, migrationsDirRelPath)
-	defer func() {
-		if err := container.Terminate(ctx); err != nil {
-			t.Fatal(err)
-		}
-	}()
-
-	mtID := []string{ksuid.New().String(), ksuid.New().String()}
-
-	currTime := time.Now()
-	fifteenminsAgo := currTime.Add(-time.Minute * 15)
-	sixteenMins := currTime.Add(-time.Minute * 16)
-	metaTx := []models.MetaTransactionRequest{
-		{
-			ID:        mtID[0],
-			Status:    models.MetaTransactionRequestStatusConfirmed,
-			CreatedAt: fifteenminsAgo,
-		},
-		{
-			ID:        mtID[1],
-			Status:    models.MetaTransactionRequestStatusConfirmed,
-			CreatedAt: sixteenMins,
-		},
-	}
-
-	for _, m := range metaTx {
-		err := m.Insert(ctx, pdb.DBS().Writer, boil.Infer())
-		assert.NoError(err)
-	}
-
-	logger := zerolog.Logger{}
-	userDeviceSvc := services.NewUserDeviceService(nil, logger, pdb.DBS, nil, nil)
-	udService := NewUserDeviceRPCService(pdb.DBS, nil, nil, nil, nil, nil, nil, userDeviceSvc, nil, nil)
-
-	resp, err := udService.ClearMetaTransactionRequests(ctx, nil)
-	assert.NoError(err)
-	assert.Equal(mtID[1], resp.Id)
-
-	_, err = models.MetaTransactionRequests(models.MetaTransactionRequestWhere.ID.EQ(mtID[1])).One(ctx, pdb.DBS().Reader)
-	assert.ErrorIs(err, sql.ErrNoRows)
-}
-
-func TestClearMetaTransactionRequests_MultipleRecords_Dates(t *testing.T) {
-	assert := assert.New(t)
-	ctx := context.Background()
-	pdb, container := test.StartContainerDatabase(ctx, t, migrationsDirRelPath)
-	defer func() {
-		if err := container.Terminate(ctx); err != nil {
-			t.Fatal(err)
-		}
-	}()
-
-	mtID := []string{ksuid.New().String(), ksuid.New().String()}
-
-	currTime := time.Now()
-	fifteenminsAgo := currTime.Add(-time.Minute * 15)
-	metaTx := []models.MetaTransactionRequest{
-		{
-			ID:        mtID[0],
-			Status:    models.MetaTransactionRequestStatusConfirmed,
-			CreatedAt: fifteenminsAgo,
-		},
-		{
-			ID:     mtID[1],
-			Status: models.MetaTransactionRequestStatusConfirmed,
-		},
-	}
-
-	for _, m := range metaTx {
-		err := m.Insert(ctx, pdb.DBS().Writer, boil.Infer())
-		assert.NoError(err)
-	}
-
-	logger := zerolog.Logger{}
-	userDeviceSvc := services.NewUserDeviceService(nil, logger, pdb.DBS, nil, nil)
-	udService := NewUserDeviceRPCService(pdb.DBS, nil, nil, nil, nil, nil, nil, userDeviceSvc, nil, nil)
-
-	resp, err := udService.ClearMetaTransactionRequests(ctx, nil)
-	assert.NoError(err)
-	assert.Equal(mtID[0], resp.Id)
-
-	_, err = models.MetaTransactionRequests(models.MetaTransactionRequestWhere.ID.EQ(resp.Id)).One(ctx, pdb.DBS().Reader)
-	assert.ErrorIs(err, sql.ErrNoRows)
-}
-
-func TestClearMetaTransactionRequests_NotExpired(t *testing.T) {
-	assert := assert.New(t)
-	ctx := context.Background()
-	pdb, container := test.StartContainerDatabase(ctx, t, migrationsDirRelPath)
-	defer func() {
-		if err := container.Terminate(ctx); err != nil {
-			t.Fatal(err)
-		}
-	}()
-
-	mtID := ksuid.New().String()
-	currTime := time.Now()
-	expiryTime := currTime.Add(-time.Minute * 14)
-	metaTx := models.MetaTransactionRequest{
-		ID:        mtID,
-		Status:    models.MetaTransactionRequestStatusUnsubmitted,
-		CreatedAt: expiryTime,
-	}
-
-	err := metaTx.Insert(ctx, pdb.DBS().Writer, boil.Infer())
-	assert.NoError(err)
-
-	logger := zerolog.Logger{}
-	userDeviceSvc := services.NewUserDeviceService(nil, logger, pdb.DBS, nil, nil)
-	udService := NewUserDeviceRPCService(pdb.DBS, nil, nil, nil, nil, nil, nil, userDeviceSvc, nil, nil)
-
-	resp, err := udService.ClearMetaTransactionRequests(ctx, nil)
-	assert.Nil(resp)
-
-	assert.Error(err)
-
-	mt, err := models.MetaTransactionRequests(models.MetaTransactionRequestWhere.ID.EQ(mtID)).One(ctx, pdb.DBS().Reader)
-	assert.NoError(err)
-
-	assert.Equal(mt.ID, mtID)
 }
 
 func TestDeleteSyntheticDeviceIntegration(t *testing.T) {
@@ -653,6 +488,4 @@
 	assert.Equal(ud.VinIdentifier.String, updatedUD.VinIdentifier.String)
 	assert.Equal(true, updatedUD.VinConfirmed)
 
-=======
->>>>>>> ae0d699f
 }