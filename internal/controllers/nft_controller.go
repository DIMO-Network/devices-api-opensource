--- conflicted
+++ resolved
@@ -379,58 +379,6 @@
 	return c.Send(b)
 }
 
-<<<<<<< HEAD
-// GetVehicleStatus godoc
-// @Description Returns the latest status update for the vehicle with a given token id.
-// @Tags        permission
-// @Param       tokenId path int true "token id"
-// @Produce     json
-// @Success     200 {object} controllers.DeviceSnapshot
-// @Failure     404
-// @Router      /vehicle/{tokenId}/status [get]
-func (nc *NFTController) GetVehicleStatus(c *fiber.Ctx) error {
-	tis := c.Params("tokenID")
-	claims := c.Locals("tokenClaims").(pr.CustomClaims)
-	privileges := claims.PrivilegeIDs
-
-	ti, ok := new(big.Int).SetString(tis, 10)
-	if !ok {
-		return fiber.NewError(fiber.StatusBadRequest, fmt.Sprintf("Couldn't parse token id %q.", tis))
-	}
-	tid := types.NewNullDecimal(new(decimal.Big).SetBigMantScale(ti, 0))
-
-	ud, err := models.UserDevices(
-		models.UserDeviceWhere.TokenID.EQ(tid),
-	).One(c.Context(), nc.DBS().Reader)
-	if err != nil {
-		if errors.Is(err, sql.ErrNoRows) {
-			return fiber.NewError(fiber.StatusNotFound, "NFT not found.")
-		}
-		nc.log.Err(err).Msg("Database error retrieving NFT metadata.")
-		return opaqueInternalError
-	}
-
-	udd, err := nc.deviceDataSvc.GetDeviceData(c.Context(),
-		ud.ID,
-		ud.DeviceDefinitionID,
-		ud.DeviceStyleID.String,
-		privileges,
-	)
-	if err != nil {
-		err := shared.GrpcErrorToFiber(err, "failed to get user device data grpc")
-		if err, ok := err.(*fiber.Error); ok && err.Code == 404 {
-			helpers.SkipErrorLog(c)
-		}
-		return err
-	}
-
-	ds := grpcDeviceDataToSnapshot(udd)
-
-	return c.JSON(ds)
-}
-
-=======
->>>>>>> cfd26f5f
 // UnlockDoors godoc
 // @Summary     Unlock the device's doors
 // @Description Unlock the device's doors.
