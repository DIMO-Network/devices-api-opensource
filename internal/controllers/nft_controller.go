--- conflicted
+++ resolved
@@ -407,90 +407,6 @@
 	return c.Send(b)
 }
 
-<<<<<<< HEAD
-// GetManufacturerNFTMetadata godoc
-// @Description Retrieves NFT metadata for a given manufacturer.
-// @Tags        nfts
-// @Param       tokenId path int true "token id"
-// @Produce     json
-// @Success     200 {object} controllers.NFTMetadataResp
-// @Failure     404
-// @Router      /manufacturer/{tokenId} [get]
-func (nc *NFTController) GetManufacturerNFTMetadata(c *fiber.Ctx) error {
-	tidStr := c.Params("tokenID")
-
-	tid, ok := new(big.Int).SetString(tidStr, 10)
-	if !ok {
-		return fiber.NewError(fiber.StatusBadRequest, "Couldn't parse token id.")
-	}
-
-	dm, err := nc.deviceDefSvc.GetMakeByTokenID(c.Context(), tid)
-	if err != nil {
-		return shared.GrpcErrorToFiber(err, "Couldn't retrieve manufacturer")
-	}
-
-	return c.JSON(NFTMetadataResp{
-		Name:       dm.Name,
-		Attributes: []NFTAttribute{},
-	})
-=======
-// GetVehicleStatus godoc
-// @Description Returns the latest status update for the vehicle with a given token id.
-// @Tags        permission
-// @Param       tokenId path int true "token id"
-// @Produce     json
-// @Success     200 {object} controllers.DeviceSnapshot
-// @Failure     404
-// @Router      /vehicle/{tokenId}/status [get]
-func (nc *NFTController) GetVehicleStatus(c *fiber.Ctx) error {
-	tis := c.Params("tokenID")
-	claims := c.Locals("tokenClaims").(pr.CustomClaims)
-
-	privileges := claims.PrivilegeIDs
-
-	ti, ok := new(big.Int).SetString(tis, 10)
-	if !ok {
-		return fiber.NewError(fiber.StatusBadRequest, fmt.Sprintf("Couldn't parse token id %q.", tis))
-	}
-
-	tid := types.NewNullDecimal(new(decimal.Big).SetBigMantScale(ti, 0))
-	nft, err := models.VehicleNFTS(
-		models.VehicleNFTWhere.TokenID.EQ(tid),
-		qm.Load(models.VehicleNFTRels.UserDevice),
-	).One(c.Context(), nc.DBS().Reader)
-
-	if err != nil {
-		if errors.Is(err, sql.ErrNoRows) {
-			return fiber.NewError(fiber.StatusNotFound, "NFT not found.")
-		}
-		nc.log.Err(err).Msg("Database error retrieving NFT metadata.")
-		return opaqueInternalError
-	}
-
-	if nft.R.UserDevice == nil {
-		return fiber.NewError(fiber.StatusNotFound, "NFT not found.")
-	}
-
-	udd, err := nc.deviceDataSvc.GetDeviceData(c.Context(),
-		nft.R.UserDevice.ID,
-		nft.R.UserDevice.DeviceDefinitionID,
-		nft.R.UserDevice.DeviceStyleID.String,
-		privileges,
-	)
-	if err != nil {
-		err := shared.GrpcErrorToFiber(err, "failed to get user device data grpc")
-		if err, ok := err.(*fiber.Error); ok && err.Code == 404 {
-			helpers.SkipErrorLog(c)
-		}
-		return err
-	}
-
-	ds := grpcDeviceDataToSnapshot(udd)
-
-	return c.JSON(ds)
->>>>>>> f25e0204
-}
-
 // UnlockDoors godoc
 // @Summary     Unlock the device's doors
 // @Description Unlock the device's doors.
