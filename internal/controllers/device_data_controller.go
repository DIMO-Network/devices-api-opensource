package controllers

import (
	"context"
	"database/sql"
	"fmt"
	"regexp"
	"sort"
	"strconv"
	"time"

	"github.com/DIMO-Network/devices-api/internal/constants"
	"github.com/DIMO-Network/devices-api/internal/controllers/helpers"
	"github.com/DIMO-Network/devices-api/models"
	"github.com/gofiber/fiber/v2"
	"github.com/pkg/errors"
	"github.com/segmentio/ksuid"
	smartcar "github.com/smartcar/go-sdk"
	"github.com/tidwall/gjson"
	"github.com/volatiletech/sqlboiler/v4/boil"
	"github.com/volatiletech/sqlboiler/v4/queries/qm"
	"golang.org/x/exp/slices"
)

type QueryDeviceErrorCodesReq struct {
	ErrorCodes []string `json:"errorCodes"`
}

type QueryDeviceErrorCodesResponse struct {
	Message string `json:"message"`
}

type GetUserDevicesErrorCodeQueriesResponse struct {
	Codes       []string
	Description string
	RequestedAt time.Time
}

func PrepareDeviceStatusInformation(deviceData models.UserDeviceDatumSlice, privilegeIDs []int64) DeviceSnapshot {
	ds := DeviceSnapshot{}
	// order the records by odometer asc so that if they both have it, the latter one replaces with more recent values.
	sortByJSONOdometerAsc(deviceData)

	// merging data: foreach order by updatedAt desc, only set property if it exists in json data
	for _, datum := range deviceData {
		if datum.Data.Valid {
			// The response has the creation and update times of the most recently updated integration.
			// For users with, e.g., both Smartcar and AutoPi this may produce confusing results.
			ds.RecordCreatedAt = &datum.CreatedAt
			ds.RecordUpdatedAt = &datum.UpdatedAt

			// note we are assuming json property names are same accross smartcar, tesla, autopi, AND same types eg. int / float / string
			// we could use reflection and just have single line assuming json name in struct matches what is in data
			if slices.Contains(privilegeIDs, NonLocationData) {
				charging := gjson.GetBytes(datum.Data.JSON, "charging")
				if charging.Exists() {
					c := charging.Bool()
					ds.Charging = &c
				}
				fuelPercentRemaining := gjson.GetBytes(datum.Data.JSON, "fuelPercentRemaining")
				if fuelPercentRemaining.Exists() {
					f := fuelPercentRemaining.Float()
					ds.FuelPercentRemaining = &f
				}
				batteryCapacity := gjson.GetBytes(datum.Data.JSON, "batteryCapacity")
				if batteryCapacity.Exists() {
					b := batteryCapacity.Int()
					ds.BatteryCapacity = &b
				}
				oilLevel := gjson.GetBytes(datum.Data.JSON, "oil")
				if oilLevel.Exists() {
					o := oilLevel.Float()
					ds.OilLevel = &o
				}
				stateOfCharge := gjson.GetBytes(datum.Data.JSON, "soc")
				if stateOfCharge.Exists() {
					o := stateOfCharge.Float()
					ds.StateOfCharge = &o
				}
				chargeLimit := gjson.GetBytes(datum.Data.JSON, "chargeLimit")
				if chargeLimit.Exists() {
					o := chargeLimit.Float()
					ds.ChargeLimit = &o
				}
				odometer := gjson.GetBytes(datum.Data.JSON, "odometer")
				if odometer.Exists() {
					o := odometer.Float()
					ds.Odometer = &o
				}
				rangeG := gjson.GetBytes(datum.Data.JSON, "range")
				if rangeG.Exists() {
					r := rangeG.Float()
					ds.Range = &r
				}
				batteryVoltage := gjson.GetBytes(datum.Data.JSON, "batteryVoltage")
				if batteryVoltage.Exists() {
					bv := batteryVoltage.Float()
					ds.BatteryVoltage = &bv
				}
				ambientTemp := gjson.GetBytes(datum.Data.JSON, "ambientTemp")
				if ambientTemp.Exists() {
					at := ambientTemp.Float()
					ds.AmbientTemp = &at
				}
				// TirePressure
				tires := gjson.GetBytes(datum.Data.JSON, "tires")
				if tires.Exists() {
					// weird thing here is in example payloads these are all ints, but the smartcar lib has as floats
					ds.TirePressure = &smartcar.TirePressure{
						FrontLeft:  tires.Get("frontLeft").Float(),
						FrontRight: tires.Get("frontRight").Float(),
						BackLeft:   tires.Get("backLeft").Float(),
						BackRight:  tires.Get("backRight").Float(),
					}
				}

			}
			if slices.Contains(privilegeIDs, CurrentLocation) || slices.Contains(privilegeIDs, AllTimeLocation) {
				latitude := gjson.GetBytes(datum.Data.JSON, "latitude")
				if latitude.Exists() {
					l := latitude.Float()
					ds.Latitude = &l
				}
				longitude := gjson.GetBytes(datum.Data.JSON, "longitude")
				if longitude.Exists() {
					l := longitude.Float()
					ds.Longitude = &l
				}
			}

		}
	}

	return ds
}

// calculateRange returns the current estimated range based on fuel tank capacity, mpg, and fuelPercentRemaining and returns it in Kilometers
func (udc *UserDevicesController) calculateRange(ctx context.Context, deviceDefinitionID string, fuelPercentRemaining float64) (*float64, error) {
	if fuelPercentRemaining == 0 {
		return nil, errors.New("fuelPercentRemaining is 0 so cannot calculate range")
	}
	dd, err := udc.DeviceDefSvc.GetDeviceDefinitionByID(ctx, deviceDefinitionID)
	if err != nil {
		return nil, helpers.GrpcErrorToFiber(err, "deviceDefSvc error getting definition id: "+deviceDefinitionID)
	}
	if dd != nil && dd.DeviceAttributes != nil {
		// pull out device attribute values needed for calc
		var fuelTankCapGal, mpg float64 //mpgHwy
		for _, attr := range dd.DeviceAttributes {
			switch attr.Name {
			case "fuel_tank_capacity_gal":
				if v, err := strconv.ParseFloat(attr.Value, 32); err == nil {
					fuelTankCapGal = v
				}
			case "mpg":
				if v, err := strconv.ParseFloat(attr.Value, 32); err == nil {
					mpg = v
				}
				//case "mpg_highway":
				//	if v, err := strconv.ParseFloat(attr.Value, 32); err == nil {
				//		mpgHwy = v
				//	}
			}
		}
		// calculate, convert to Km
		if fuelTankCapGal > 0 && mpg > 0 {
			fuelTankAtGal := fuelTankCapGal * fuelPercentRemaining
			rangeMiles := mpg * fuelTankAtGal
			rangeKm := 1.60934 * rangeMiles
			return &rangeKm, nil
		}
	}
	return nil, nil
}

// GetUserDeviceStatus godoc
// @Description Returns the latest status update for the device. May return 404 if the
// @Description user does not have a device with the ID, or if no status updates have come
// @Tags        user-devices
// @Produce     json
// @Param       user_device_id path     string true "user device ID"
// @Success     200            {object} controllers.DeviceSnapshot
// @Security    BearerAuth
// @Router      /user/devices/{userDeviceID}/status [get]
func (udc *UserDevicesController) GetUserDeviceStatus(c *fiber.Ctx) error {
	udi := c.Params("userDeviceID")
	userID := helpers.GetUserID(c)
	userDevice, err := models.UserDevices(
		models.UserDeviceWhere.ID.EQ(udi),
		models.UserDeviceWhere.UserID.EQ(userID),
	).One(c.Context(), udc.DBS().Writer)
	if err != nil {
		if errors.Is(err, sql.ErrNoRows) {
			return fiber.NewError(fiber.StatusNotFound, err.Error())
		}
		return err
	}
	deviceData, err := models.UserDeviceData(models.UserDeviceDatumWhere.UserDeviceID.EQ(userDevice.ID),
		qm.OrderBy("updated_at asc")).All(c.Context(), udc.DBS().Reader)
	if errors.Is(err, sql.ErrNoRows) || len(deviceData) == 0 || !deviceData[0].Data.Valid {
		return fiber.NewError(fiber.StatusNotFound, "no status updates yet")
	}
	if err != nil {
		return err
	}
	ds := PrepareDeviceStatusInformation(deviceData, []int64{NonLocationData, CurrentLocation, AllTimeLocation})
	if len(deviceData) > 0 && ds.Range == nil && ds.FuelPercentRemaining != nil {
		rge, err := udc.calculateRange(c.Context(), userDevice.DeviceDefinitionID, *ds.FuelPercentRemaining)
		if err != nil {
			//just log
			udc.log.Warn().Err(err).Str("deviceDefinitionID", userDevice.DeviceDefinitionID).Msg("could not get range")
		}
		ds.Range = rge
	}

	return c.JSON(ds)
}

// RefreshUserDeviceStatus godoc
// @Description Starts the process of refreshing device status from Smartcar
// @Tags        user-devices
// @Param       user_device_id path string true "user device ID"
// @Success     204
// @Failure     429 "rate limit hit for integration"
// @Security    BearerAuth
// @Router      /user/devices/{userDeviceID}/commands/refresh [post]
func (udc *UserDevicesController) RefreshUserDeviceStatus(c *fiber.Ctx) error {
	udi := c.Params("userDeviceID")
	userID := helpers.GetUserID(c)
	// We could probably do a smarter join here, but it's unclear to me how to handle that
	// in SQLBoiler.
	ud, err := models.UserDevices(
		models.UserDeviceWhere.ID.EQ(udi),
		models.UserDeviceWhere.UserID.EQ(userID),
		qm.Load(models.UserDeviceRels.UserDeviceData),
		qm.Load(qm.Rels(models.UserDeviceRels.UserDeviceData)),
	).One(c.Context(), udc.DBS().Reader)
	if err != nil {
		if errors.Is(err, sql.ErrNoRows) {
			return fiber.NewError(fiber.StatusNotFound, err.Error())
		}
		return err
	}
	smartCarInteg, err := udc.DeviceDefSvc.GetIntegrationByVendor(c.Context(), constants.SmartCarVendor)
	if err != nil {
		return helpers.GrpcErrorToFiber(err, "failed to get smartcar integration")
	}

	for _, deviceDatum := range ud.R.UserDeviceData {
		if deviceDatum.IntegrationID == smartCarInteg.Id {
			nextAvailableTime := deviceDatum.UpdatedAt.Add(time.Second * time.Duration(smartCarInteg.RefreshLimitSecs))
			if time.Now().Before(nextAvailableTime) {
				return fiber.NewError(fiber.StatusTooManyRequests, "rate limit for integration refresh hit")
			}

			udai, err := models.FindUserDeviceAPIIntegration(c.Context(), udc.DBS().Reader, deviceDatum.UserDeviceID, deviceDatum.IntegrationID)
			if err != nil {
				return err
			}
			if udai.Status == models.UserDeviceAPIIntegrationStatusActive && udai.TaskID.Valid {
				err = udc.smartcarTaskSvc.Refresh(udai)
				if err != nil {
					return err
				}
				return c.SendStatus(204)
			}

			return fiber.NewError(fiber.StatusConflict, "Integration not active.")
		}
	}
	return fiber.NewError(fiber.StatusBadRequest, "no active Smartcar integration found for this device")
}

var errorCodeRegex = regexp.MustCompile(`^[A-Z0-9]{5,8}$`)

// QueryDeviceErrorCodes godoc
// @Description Queries chatgpt for user device error codes
// @Tags        user-devices
// @Param       user_device_id path string true "user device ID"
// @Param       queryDeviceErrorCodes body controllers.QueryDeviceErrorCodesReq true "error codes"
// @Success     200 {object} controllers.QueryDeviceErrorCodesResponse
// @Security    BearerAuth
// @Router      /user/devices/{userDeviceID}/error-codes [post]
func (udc *UserDevicesController) QueryDeviceErrorCodes(c *fiber.Ctx) error {
	udi := c.Params("userDeviceID")
	userID := helpers.GetUserID(c)

	req := &QueryDeviceErrorCodesReq{}
	if err := c.BodyParser(req); err != nil {
		return fiber.NewError(fiber.StatusBadRequest, err.Error())
	}

	ud, err := models.UserDevices(
		models.UserDeviceWhere.ID.EQ(udi),
		models.UserDeviceWhere.UserID.EQ(userID),
	).One(c.Context(), udc.DBS().Reader)
	if err != nil {
		if errors.Is(err, sql.ErrNoRows) {
			return fiber.NewError(fiber.StatusNotFound, "No device with that id found.")
		}
		return err
	}

	dd, err := udc.DeviceDefSvc.GetDeviceDefinitionByID(c.Context(), ud.DeviceDefinitionID)
	if err != nil {
		return helpers.GrpcErrorToFiber(err, "deviceDefSvc error getting definition id: "+ud.DeviceDefinitionID)
	}

<<<<<<< HEAD
	if err := c.BodyParser(&req); err != nil {
		return fiber.NewError(fiber.StatusBadRequest, err.Error())
=======
	req := &QueryDeviceErrorCodesReq{}
	if err := c.BodyParser(req); err != nil {
		return fiber.NewError(fiber.StatusBadRequest, "Couldn't parse request.")
>>>>>>> 1eabab43
	}

	errorCodesLimit := 100
	if len(req.ErrorCodes) == 0 {
		return fiber.NewError(fiber.StatusBadRequest, "No error codes provided")
	}
	if len(req.ErrorCodes) > errorCodesLimit {
		return fiber.NewError(fiber.StatusBadRequest, fmt.Sprintf("Too many error codes. Error codes list must be %d or below in length.", errorCodesLimit))
	}

	for _, v := range req.ErrorCodes {
		if !errorCodeRegex.MatchString(v) {
			return fiber.NewError(fiber.StatusBadRequest, fmt.Sprintf("Invalid error code %s", v))
		}
	}

	chtResp, err := udc.openAI.GetErrorCodesDescription(dd.Type.Make, dd.Type.Model, dd.Type.Year, req.ErrorCodes)
	if err != nil {
		udc.log.Err(err).Interface("requestBody", req).Msg("Error occurred fetching description for error codes")
		return err
	}

	q := &models.ErrorCodeQuery{ID: ksuid.New().String(), UserDeviceID: udi, ErrorCodes: req.ErrorCodes, QueryResponse: chtResp}
	err = q.Insert(c.Context(), udc.DBS().Writer, boil.Infer())

	if err != nil {
		// TODO - should we return an error for this or just log it
		udc.log.Err(err).Msg("Could not save user query response")
	}

	return c.JSON(&QueryDeviceErrorCodesResponse{
		Message: chtResp,
	})
}

// GetUserDevicesErrorCodeQueries godoc
// @Description Returns all error codes queries for user devices
// @Tags        user-devices
// @Success     200 {object} controllers.GetUserDevicesErrorCodeQueriesResponse
// @Security    BearerAuth
// @Router      /user/devices/error-codes [get]
func (udc *UserDevicesController) GetUserDevicesErrorCodeQueries(c *fiber.Ctx) error {
	userID := helpers.GetUserID(c)

	userDevices, err := models.UserDevices(
		models.UserDeviceWhere.UserID.EQ(userID),
		qm.Load(models.UserDeviceRels.ErrorCodeQueries),
		qm.OrderBy("created_at desc"),
	).All(c.Context(), udc.DBS().Reader)
	if err != nil {
		return err
	}

	resp := map[string][]GetUserDevicesErrorCodeQueriesResponse{}

	for _, userDevice := range userDevices {
		ud := []GetUserDevicesErrorCodeQueriesResponse{}
		for _, erc := range userDevice.R.ErrorCodeQueries {
			ud = append(ud, GetUserDevicesErrorCodeQueriesResponse{
				Codes:       erc.ErrorCodes,
				Description: erc.QueryResponse,
				RequestedAt: erc.CreatedAt,
			})
		}

		resp[userDevice.ID] = ud
	}

	return c.JSON(resp)
}

// DeviceSnapshot is the response object for device status endpoint
// https://docs.google.com/document/d/1DYzzTOR9WA6WJNoBnwpKOoxfmrVwPWNLv0x0MkjIAqY/edit#heading=h.dnp7xngl47bw
type DeviceSnapshot struct {
	Charging             *bool                  `json:"charging,omitempty"`
	FuelPercentRemaining *float64               `json:"fuelPercentRemaining,omitempty"`
	BatteryCapacity      *int64                 `json:"batteryCapacity,omitempty"`
	OilLevel             *float64               `json:"oil,omitempty"`
	Odometer             *float64               `json:"odometer,omitempty"`
	Latitude             *float64               `json:"latitude,omitempty"`
	Longitude            *float64               `json:"longitude,omitempty"`
	Range                *float64               `json:"range,omitempty"`
	StateOfCharge        *float64               `json:"soc,omitempty"` // todo: change json to match after update frontend
	ChargeLimit          *float64               `json:"chargeLimit,omitempty"`
	RecordUpdatedAt      *time.Time             `json:"recordUpdatedAt,omitempty"`
	RecordCreatedAt      *time.Time             `json:"recordCreatedAt,omitempty"`
	TirePressure         *smartcar.TirePressure `json:"tirePressure,omitempty"`
	BatteryVoltage       *float64               `json:"batteryVoltage,omitempty"`
	AmbientTemp          *float64               `json:"ambientTemp,omitempty"`
}

// sortByJSONOdometerAsc Sort user device data so the highest odometer is last
func sortByJSONOdometerAsc(udd models.UserDeviceDatumSlice) {
	sort.Slice(udd, func(i, j int) bool {
		fpri := gjson.GetBytes(udd[i].Data.JSON, "odometer")
		fprj := gjson.GetBytes(udd[j].Data.JSON, "odometer")
		// if one has it and the other does not, makes no difference
		if fpri.Exists() && !fprj.Exists() {
			return true
		} else if !fpri.Exists() && fprj.Exists() {
			return false
		}
		return fprj.Float() > fpri.Float()
	})
}<|MERGE_RESOLUTION|>--- conflicted
+++ resolved
@@ -306,14 +306,8 @@
 		return helpers.GrpcErrorToFiber(err, "deviceDefSvc error getting definition id: "+ud.DeviceDefinitionID)
 	}
 
-<<<<<<< HEAD
 	if err := c.BodyParser(&req); err != nil {
 		return fiber.NewError(fiber.StatusBadRequest, err.Error())
-=======
-	req := &QueryDeviceErrorCodesReq{}
-	if err := c.BodyParser(req); err != nil {
-		return fiber.NewError(fiber.StatusBadRequest, "Couldn't parse request.")
->>>>>>> 1eabab43
 	}
 
 	errorCodesLimit := 100
