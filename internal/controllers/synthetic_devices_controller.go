--- conflicted
+++ resolved
@@ -245,12 +245,12 @@
 		return fiber.NewError(fiber.StatusBadRequest, "invalid access token")
 	}
 
+	if integration.Vendor == constants.TeslaVendor && req.Credentials.AccessToken == "" {
+		return fiber.NewError(fiber.StatusBadRequest, "invalid access token")
+	}
+
 	if integration.Vendor == constants.SmartCarVendor && req.Credentials.Code == "" {
-<<<<<<< HEAD
 		return fiber.NewError(fiber.StatusBadRequest, "invalid authorization code")
-=======
-		return fiber.NewError(fiber.StatusBadRequest, "please provide authorization code")
->>>>>>> c752dfce
 	}
 
 	user, err := vc.usersClient.GetUser(c.Context(), &pb.GetUserRequest{
@@ -273,36 +273,24 @@
 	userAddr := common.HexToAddress(*user.EthereumAddress)
 	rawPayload := vc.getEIP712Mint(int64(integration.TokenId), vid)
 
-<<<<<<< HEAD
-	h, _, err := signer.TypedDataAndHash(*rawPayload)
-=======
 	tdHash, _, err := signer.TypedDataAndHash(*rawPayload)
->>>>>>> c752dfce
-	if err != nil {
+	if err != nil {
+		vc.log.Err(err).Msg("Error occurred creating hash of payload")
 		vc.log.Err(err).Msg("Error occurred creating hash of payload")
 		return fiber.NewError(fiber.StatusBadRequest, "Couldn't verify signature.")
 	}
 
 	ownerSignature := common.FromHex(req.OwnerSignature)
-
-<<<<<<< HEAD
-	recAddr, err := helpers.Ecrecover(h, ownerSignature)
-=======
 	recAddr, err := helpers.Ecrecover(tdHash, ownerSignature)
->>>>>>> c752dfce
 	if err != nil {
 		vc.log.Err(err).Msg("unable to validate signature")
 		return err
-	}
-<<<<<<< HEAD
-	payloadVerified := bytes.Equal(recAddr.Bytes(), userAddr.Bytes())
-	if !payloadVerified {
-		return fiber.NewError(fiber.StatusBadRequest, "invalid signature provided")
-=======
+		vc.log.Err(err).Msg("unable to validate signature")
+		return err
+	}
 
 	if recAddr != userAddr {
 		return fiber.NewError(fiber.StatusBadRequest, "Invalid signature.")
->>>>>>> c752dfce
 	}
 
 	childKeyNumber, err := vc.generateNextChildKeyNumber(c.Context())
@@ -311,8 +299,6 @@
 		return fiber.NewError(fiber.StatusInternalServerError, "synthetic device minting request failed")
 	}
 
-<<<<<<< HEAD
-=======
 	requestID := ksuid.New().String()
 
 	syntheticDeviceAddr, err := vc.sendSyntheticDeviceMintPayload(c.Context(), requestID, tdHash, int(vid), integration.TokenId, ownerSignature, childKeyNumber)
@@ -321,7 +307,6 @@
 		return fiber.NewError(fiber.StatusInternalServerError, "synthetic device minting request failed")
 	}
 
->>>>>>> c752dfce
 	tx, err := vc.DBS().Writer.DB.BeginTx(c.Context(), nil)
 	if err != nil {
 		vc.log.Err(err).Msg("error creating database transaction")
@@ -331,14 +316,6 @@
 	if err := vc.handleDeviceAPIIntegrationCreation(c.Context(), tx, req, vNFT.UserDeviceID.String, integration); err != nil {
 		vc.log.Err(err).Str("UserDeviceID", vNFT.UserDeviceID.String).Msg("error creating userDeviceAPiIntegration record")
 		return fiber.NewError(fiber.StatusInternalServerError, err.Error())
-	}
-
-	requestID := ksuid.New().String()
-
-	syntheticDeviceAddr, err := vc.sendSyntheticDeviceMintPayload(c.Context(), requestID, h, int(vid), integration.TokenId, ownerSignature, childKeyNumber)
-	if err != nil {
-		vc.log.Err(err).Msg("synthetic device minting request failed")
-		return fiber.NewError(fiber.StatusInternalServerError, "synthetic device minting request failed")
 	}
 
 	metaReq := &models.MetaTransactionRequest{
@@ -458,17 +435,6 @@
 		mb, _ := json.Marshal(meta)
 		udi.Metadata = null.JSONFrom(mb)
 		udi.ExternalID = null.StringFrom(externalID)
-<<<<<<< HEAD
-	case constants.TeslaVendor:
-		teslaID, err := strconv.Atoi(req.Credentials.ExternalID)
-		if err != nil {
-			vc.log.Err(err).Msgf("unable to parse external id %+v as integer", req.Credentials.ExternalID)
-			return err
-		}
-
-		v, err := vc.teslaService.GetVehicle(req.Credentials.AccessToken, teslaID)
-		if err != nil {
-=======
 		udi.TaskID = null.StringFrom(ksuid.New().String())
 	case constants.TeslaVendor:
 		teslaID, err := strconv.Atoi(req.Credentials.ExternalID)
@@ -478,7 +444,6 @@
 		}
 
 		if _, err := vc.teslaService.GetVehicle(req.Credentials.AccessToken, teslaID); err != nil {
->>>>>>> c752dfce
 			vc.log.Err(err).Msg("unable to retrieve vehicle from Tesla")
 			return err
 		}
@@ -492,13 +457,7 @@
 			return opaqueInternalError
 		}
 		udi.AccessToken = null.StringFrom(encAccess)
-<<<<<<< HEAD
-		udi.AccessExpiresAt = null.TimeFrom(time.Unix(req.Credentials.ExpiresIn, 0))
 		udi.RefreshToken = null.StringFrom(encRefresh)
-		udi.TeslaVehicleID = null.StringFrom(strconv.FormatInt(int64(v.VehicleID), 10))
-=======
-		udi.RefreshToken = null.StringFrom(encRefresh)
->>>>>>> c752dfce
 
 		meta := services.UserDeviceAPIIntegrationsMetadata{
 			Commands: &services.UserDeviceAPIIntegrationsMetadataCommands{
