--- conflicted
+++ resolved
@@ -24,6 +24,7 @@
 	"github.com/ericlagergren/decimal"
 	"github.com/ethereum/go-ethereum/common"
 	"github.com/ethereum/go-ethereum/common/math"
+	"github.com/ethereum/go-ethereum/crypto"
 	signer "github.com/ethereum/go-ethereum/signer/core/apitypes"
 	"github.com/gofiber/fiber/v2"
 	"github.com/rs/zerolog"
@@ -52,16 +53,12 @@
 
 type MintSyntheticDeviceRequest struct {
 	Credentials struct {
-<<<<<<< HEAD
-		AuthorizationCode string `json:"authorizationCode"`
-		AccessToken       string `json:"accessToken"`
-		RefreshToken      string `json:"refreshToken"`
-		ExpiresIn         int64  `json:"expiresIn"`
-		ExternalID        string `json:"externalId"`
-=======
-		Code        string `json:"code"`
-		RedirectURI string `json:"redirectUri"`
->>>>>>> b7f64f87
+		AccessToken  string `json:"accessToken"`
+		RefreshToken string `json:"refreshToken"`
+		ExpiresIn    int64  `json:"expiresIn"`
+		ExternalID   string `json:"externalId"`
+		Code         string `json:"code"`
+		RedirectURI  string `json:"redirectUri"`
 	} `json:"credentials"`
 	OwnerSignature string `json:"ownerSignature"`
 }
@@ -243,13 +240,8 @@
 		return helpers.GrpcErrorToFiber(err, "failed to get integration")
 	}
 
-<<<<<<< HEAD
 	if integration.Vendor == constants.TeslaVendor && req.Credentials.AccessToken == "" {
 		return fiber.NewError(fiber.StatusBadRequest, "invalid access token")
-=======
-	if integration.Vendor == constants.SmartCarVendor && req.Credentials.Code == "" {
-		return fiber.NewError(fiber.StatusBadRequest, "please provide authorization code")
->>>>>>> b7f64f87
 	}
 
 	if integration.Vendor == constants.SmartCarVendor && req.Credentials.AuthorizationCode == "" {
@@ -275,12 +267,8 @@
 
 	userAddr := common.HexToAddress(*user.EthereumAddress)
 
-<<<<<<< HEAD
-	rawPayload := vc.getEIP712(int64(integration.TokenId), vid)
-=======
 	rawPayload := vc.getEIP712Mint(int64(integration.TokenId), vid)
 
->>>>>>> b7f64f87
 	hash, _, err := signer.TypedDataAndHash(*rawPayload)
 	if err != nil {
 		vc.log.Err(err).Msg("Error occurred creating has of payload")
