--- conflicted
+++ resolved
@@ -27,11 +27,7 @@
 	"github.com/stretchr/testify/assert"
 	"github.com/volatiletech/null/v8"
 	"github.com/volatiletech/sqlboiler/v4/boil"
-<<<<<<< HEAD
 	"github.com/volatiletech/sqlboiler/v4/queries/qm"
-	"github.com/volatiletech/sqlboiler/v4/types"
-=======
->>>>>>> d7cd1537
 )
 
 const migrationsDirRelPath = "../../migrations"
@@ -786,7 +782,6 @@
 			erCodeQuery := models.ErrorCodeQuery{
 				ID:                 ksuid.New().String(),
 				UserDeviceID:       ud.ID,
-				ErrorCodes:         tData.Codes,
 				CodesQueryResponse: null.JSONFrom(chtJSON),
 				CreatedAt:          currTime,
 			}
@@ -865,7 +860,6 @@
 			erCodeQuery := models.ErrorCodeQuery{
 				ID:                 ksuid.New().String(),
 				UserDeviceID:       ud.ID,
-				ErrorCodes:         tData.Codes,
 				CodesQueryResponse: null.JSONFrom(chtJSON),
 				CreatedAt:          currTime,
 				ClearedAt:          null.TimeFrom(currTime),
