package controllers

import (
	"context"
	"encoding/json"
	"fmt"
	"io"
	"log"
	"os"
	"testing"
	"time"

	"github.com/DIMO-Network/device-definitions-api/pkg/grpc"
	"github.com/stretchr/testify/require"
	"github.com/tidwall/gjson"

	"github.com/DIMO-Network/devices-api/internal/config"
	"github.com/DIMO-Network/devices-api/internal/constants"
	mock_services "github.com/DIMO-Network/devices-api/internal/services/mocks"
	"github.com/DIMO-Network/devices-api/internal/test"
	"github.com/DIMO-Network/devices-api/models"
	"github.com/gofiber/fiber/v2"
	"github.com/golang/mock/gomock"
	"github.com/rs/zerolog"
	"github.com/segmentio/ksuid"
	"github.com/stretchr/testify/assert"
	"github.com/volatiletech/null/v8"
	"github.com/volatiletech/sqlboiler/v4/boil"
	"github.com/volatiletech/sqlboiler/v4/types"
)

const migrationsDirRelPath = "../../migrations"

func TestUserDevicesController_GetUserDeviceStatus(t *testing.T) {
	// arrange global db and route setup
	mockCtrl := gomock.NewController(t)
	defer mockCtrl.Finish()

	logger := zerolog.New(os.Stdout).With().
		Timestamp().
		Str("app", "devices-api").
		Logger()

	ctx := context.Background()
	pdb, container := test.StartContainerDatabase(ctx, t, migrationsDirRelPath)
	defer func() {
		if err := container.Terminate(ctx); err != nil {
			t.Fatal(err)
		}
	}()

	deviceDefIntSvc := mock_services.NewMockDeviceDefinitionIntegrationService(mockCtrl)
	deviceDefSvc := mock_services.NewMockDeviceDefinitionService(mockCtrl)
	scClient := mock_services.NewMockSmartcarClient(mockCtrl)
	scTaskSvc := mock_services.NewMockSmartcarTaskService(mockCtrl)
	teslaSvc := mock_services.NewMockTeslaService(mockCtrl)
	teslaTaskService := mock_services.NewMockTeslaTaskService(mockCtrl)
	nhtsaService := mock_services.NewMockINHTSAService(mockCtrl)
	autoPiIngest := mock_services.NewMockIngestRegistrar(mockCtrl)
	deviceDefinitionIngest := mock_services.NewMockDeviceDefinitionRegistrar(mockCtrl)
	autoPiTaskSvc := mock_services.NewMockAutoPiTaskService(mockCtrl)
	drivlyTaskSvc := mock_services.NewMockDrivlyTaskService(mockCtrl)

	testUserID := "123123"
	c := NewUserDevicesController(&config.Settings{Port: "3000"}, pdb.DBS, &logger, deviceDefSvc, deviceDefIntSvc, &fakeEventService{}, scClient, scTaskSvc, teslaSvc, teslaTaskService, nil, nil, nhtsaService, autoPiIngest, deviceDefinitionIngest, autoPiTaskSvc, nil, nil, drivlyTaskSvc, nil, nil, nil)
	app := fiber.New()
	app.Get("/user/devices/:userDeviceID/status", test.AuthInjectorTestHandler(testUserID), c.GetUserDeviceStatus)

	t.Run("GET - device status merge autopi and smartcar", func(t *testing.T) {
		// arrange db, insert some user_devices
		autoPiInteg := test.BuildIntegrationGRPC(constants.AutoPiVendor, 10, 0)
		smartCarInt := test.BuildIntegrationGRPC(constants.SmartCarVendor, 0, 0)
		dd := test.BuildDeviceDefinitionGRPC(ksuid.New().String(), "Ford", "Mach E", 2020, autoPiInteg)
		ud := test.SetupCreateUserDevice(t, testUserID, dd[0].DeviceDefinitionId, nil, pdb)
		const unitID = "431d2e89-46f1-6884-6226-5d1ad20c84d9"
		const deviceID = "device123"
		_ = test.SetupCreateAutoPiUnit(t, testUserID, unitID, func(s string) *string { return &s }(deviceID), pdb)
		_ = test.SetupCreateUserDeviceAPIIntegration(t, unitID, deviceID, ud.ID, autoPiInteg.Id, pdb)
		_ = test.SetupCreateUserDeviceAPIIntegration(t, unitID, deviceID, ud.ID, smartCarInt.Id, pdb)
		// SC data setup to  older
		smartCarData := models.UserDeviceDatum{
			UserDeviceID:        ud.ID,
			Data:                null.JSONFrom([]byte(`{"oil": 0.6859999895095825, "range": 187.79, "tires": {"backLeft": 244, "backRight": 280, "frontLeft": 244, "frontRight": 252}, "charging": false, "latitude": 33.675048828125, "odometer": 195677.59375, "longitude": -117.85894775390625, "timestamp": "2022-05-18T16:49:37.879182265Z", "vehicleId": "0ef49636-28be-4f0f-8b08-4121137f0d5d", "fuelPercentRemaining": 0.4}`)),
			CreatedAt:           time.Now().Add(time.Minute * -5),
			UpdatedAt:           time.Now().Add(time.Minute * -5),
			LastOdometerEventAt: null.TimeFrom(time.Now().Add(time.Minute * -5)),
			IntegrationID:       smartCarInt.Id,
		}
		err := smartCarData.Insert(ctx, pdb.DBS().Writer, boil.Infer())
		assert.NoError(t, err)
		// newer autopi data, expect to replace lat/long
		autoPiData := models.UserDeviceDatum{
			UserDeviceID:  ud.ID,
			Data:          null.JSONFrom([]byte(`{"latitude": 33.75, "longitude": -117.91}`)),
			CreatedAt:     time.Now().Add(time.Minute * -1),
			UpdatedAt:     time.Now().Add(time.Minute * -1),
			IntegrationID: autoPiInteg.Id,
		}
		err = autoPiData.Insert(ctx, pdb.DBS().Writer, boil.Infer())
		assert.NoError(t, err)

		request := test.BuildRequest("GET", "/user/devices/"+ud.ID+"/status", "")
		response, _ := app.Test(request)
		body, _ := io.ReadAll(response.Body)

		if assert.Equal(t, fiber.StatusOK, response.StatusCode) == false {
			fmt.Println("response body: " + string(body))
		}

		snapshot := new(DeviceSnapshot)
		err = json.Unmarshal(body, snapshot)
		assert.NoError(t, err)

		assert.Equal(t, 187.79, *snapshot.Range)
		assert.Equal(t, false, *snapshot.Charging)
		assert.Equal(t, 244.0, snapshot.TirePressure.BackLeft)
		assert.Equal(t, 195677.59375, *snapshot.Odometer)
		assert.Equal(t, 33.75, *snapshot.Latitude, "expected autopi latitude")
		assert.Equal(t, -117.91, *snapshot.Longitude, "expected autopi longitude")

		//teardown
		test.TruncateTables(pdb.DBS().Writer.DB, t)
	})
}

func Test_sortByJSONOdometerAsc(t *testing.T) {
	udd := models.UserDeviceDatumSlice{
		&models.UserDeviceDatum{
			UserDeviceID:  "123",
			Data:          null.JSONFrom([]byte(`{ "odometer": 100 }`)),
			CreatedAt:     time.Now(),
			UpdatedAt:     time.Now(),
			IntegrationID: "123",
		},
		&models.UserDeviceDatum{
			UserDeviceID:  "123",
			Data:          null.JSONFrom([]byte(`{ "odometer": 90}`)),
			CreatedAt:     time.Now(),
			UpdatedAt:     time.Now(),
			IntegrationID: "345",
		},
	}
	// validate setup is ok
	assert.Equal(t, float64(100), gjson.GetBytes(udd[0].Data.JSON, "odometer").Float())
	assert.Equal(t, float64(90), gjson.GetBytes(udd[1].Data.JSON, "odometer").Float())
	// sort and validate
	sortByJSONOdometerAsc(udd)
	assert.Equal(t, float64(90), gjson.GetBytes(udd[0].Data.JSON, "odometer").Float())
	assert.Equal(t, float64(100), gjson.GetBytes(udd[1].Data.JSON, "odometer").Float())
}

func TestUserDevicesController_calculateRange(t *testing.T) {
	mockCtrl := gomock.NewController(t)
	defer mockCtrl.Finish()

	logger := zerolog.New(os.Stdout).With().
		Timestamp().
		Str("app", "devices-api").
		Logger()
	ctx := context.Background()
	deviceDefSvc := mock_services.NewMockDeviceDefinitionService(mockCtrl)

	ddID := ksuid.New().String()
	attrs := []*grpc.DeviceTypeAttribute{
		{
			Name:  "fuel_tank_capacity_gal",
			Value: "15",
		},
		{
			Name:  "mpg",
			Value: "20",
		},
	}
	deviceDefSvc.EXPECT().GetDeviceDefinitionByID(gomock.Any(), ddID).Times(1).Return(&grpc.GetDeviceDefinitionItemResponse{
		DeviceDefinitionId: ddID,
		Verified:           true,
		DeviceAttributes:   attrs,
	}, nil)

	c := NewUserDevicesController(&config.Settings{Port: "3000"}, nil, &logger, deviceDefSvc, nil, &fakeEventService{}, nil, nil, nil, nil, nil, nil, nil, nil, nil, nil, nil, nil, nil, nil, nil, nil)
	rge, err := c.calculateRange(ctx, ddID, .70)
	require.NoError(t, err)
	require.NotNil(t, rge)
	assert.Equal(t, 337.9614, *rge)
}

type deps struct {
	deviceDefIntSvc        *mock_services.MockDeviceDefinitionIntegrationService
	deviceDefSvc           *mock_services.MockDeviceDefinitionService
	scClient               *mock_services.MockSmartcarClient
	scTaskSvc              *mock_services.MockSmartcarTaskService
	teslaSvc               *mock_services.MockTeslaService
	teslaTaskService       *mock_services.MockTeslaTaskService
	nhtsaService           *mock_services.MockINHTSAService
	autoPiIngest           *mock_services.MockIngestRegistrar
	deviceDefinitionIngest *mock_services.MockDeviceDefinitionRegistrar
	autoPiTaskSvc          *mock_services.MockAutoPiTaskService
	drivlyTaskSvc          *mock_services.MockDrivlyTaskService
	openAISvc              *mock_services.MockOpenAI
	logger                 zerolog.Logger
	mockCtrl               *gomock.Controller
}

func createMockDependencies(t *testing.T) deps {
	// arrange global db and route setup
	mockCtrl := gomock.NewController(t)

	deviceDefIntSvc := mock_services.NewMockDeviceDefinitionIntegrationService(mockCtrl)
	deviceDefSvc := mock_services.NewMockDeviceDefinitionService(mockCtrl)
	scClient := mock_services.NewMockSmartcarClient(mockCtrl)
	scTaskSvc := mock_services.NewMockSmartcarTaskService(mockCtrl)
	teslaSvc := mock_services.NewMockTeslaService(mockCtrl)
	teslaTaskService := mock_services.NewMockTeslaTaskService(mockCtrl)
	nhtsaService := mock_services.NewMockINHTSAService(mockCtrl)
	autoPiIngest := mock_services.NewMockIngestRegistrar(mockCtrl)
	deviceDefinitionIngest := mock_services.NewMockDeviceDefinitionRegistrar(mockCtrl)
	autoPiTaskSvc := mock_services.NewMockAutoPiTaskService(mockCtrl)
	drivlyTaskSvc := mock_services.NewMockDrivlyTaskService(mockCtrl)
	openAISvc := mock_services.NewMockOpenAI(mockCtrl)

	logger := zerolog.New(os.Stdout).With().
		Timestamp().
		Str("app", "devices-api").
		Logger()

	return deps{
		deviceDefIntSvc:        deviceDefIntSvc,
		deviceDefSvc:           deviceDefSvc,
		scClient:               scClient,
		scTaskSvc:              scTaskSvc,
		teslaSvc:               teslaSvc,
		teslaTaskService:       teslaTaskService,
		nhtsaService:           nhtsaService,
		autoPiIngest:           autoPiIngest,
		deviceDefinitionIngest: deviceDefinitionIngest,
		autoPiTaskSvc:          autoPiTaskSvc,
		drivlyTaskSvc:          drivlyTaskSvc,
		openAISvc:              openAISvc,
		logger:                 logger,
		mockCtrl:               mockCtrl,
	}

}

// QueryErrorCodes Test
func TestUserDevicesController_QueryDeviceErrorCodes(t *testing.T) {

	mockDeps := createMockDependencies(t)
	defer mockDeps.mockCtrl.Finish()

	ctx := context.Background()
	pdb, container := test.StartContainerDatabase(ctx, t, migrationsDirRelPath)
	defer func() {
		if err := container.Terminate(ctx); err != nil {
			t.Fatal(err)
		}
	}()

	testUserID := "123123"
	c := NewUserDevicesController(&config.Settings{Port: "3000"}, pdb.DBS, &mockDeps.logger, mockDeps.deviceDefSvc, mockDeps.deviceDefIntSvc, &fakeEventService{}, mockDeps.scClient, mockDeps.scTaskSvc, mockDeps.teslaSvc, mockDeps.teslaTaskService, nil, nil, mockDeps.nhtsaService, mockDeps.autoPiIngest, mockDeps.deviceDefinitionIngest, mockDeps.autoPiTaskSvc, nil, nil, mockDeps.drivlyTaskSvc, nil, nil, mockDeps.openAISvc)
	app := fiber.New()
	app.Post("/user/devices/:userDeviceID/error-codes", test.AuthInjectorTestHandler(testUserID), c.QueryDeviceErrorCodes)

	t.Run("POST - get description for query codes", func(t *testing.T) {
		req := QueryDeviceErrorCodesReq{
			ErrorCodes: []string{"P0017", "P0016"},
		}

		autoPiInteg := test.BuildIntegrationGRPC(constants.AutoPiVendor, 10, 0)
		dd := test.BuildDeviceDefinitionGRPC(ksuid.New().String(), "Toyota", "Camry", 2023, autoPiInteg)
		ud := test.SetupCreateUserDevice(t, testUserID, dd[0].DeviceDefinitionId, nil, pdb)

		mockDeps.deviceDefSvc.
			EXPECT().
			GetDeviceDefinitionByID(gomock.Any(), ud.DeviceDefinitionID).
			Return(&grpc.GetDeviceDefinitionItemResponse{
				Type: &grpc.DeviceType{
					Make:  "Toyota",
					Model: "Camry",
					Year:  2023,
				},
			}, nil).
			AnyTimes()

		chatGptResp := "1. P0113 - Engine Coolant Temperature Circuit Malfunction: This code indicates that the engine coolant temperature sensor is sending a signal that is outside of the expected range, which may cause the engine to run poorly or overheat."
		mockDeps.openAISvc.
			EXPECT().
			GetErrorCodesDescription(gomock.Eq("Toyota"), gomock.Eq("Camry"), gomock.Eq(int32(2023)), gomock.Eq(req.ErrorCodes)).
			Return(chatGptResp, nil).
			AnyTimes()

		j, _ := json.Marshal(req)

		request := test.BuildRequest("POST", "/user/devices/"+ud.ID+"/error-codes", string(j))
		response, _ := app.Test(request)
		body, _ := io.ReadAll(response.Body)

		assert.Equal(t, fiber.StatusOK, response.StatusCode)
		assert.Equal(t,
			fmt.Sprintf(`{"message":"%s"}`, chatGptResp),
			string(body),
		)

		//teardown
		test.TruncateTables(pdb.DBS().Writer.DB, t)
	})
}

func TestUserDevicesController_ShouldErrorOnTooManyErrorCodes(t *testing.T) {

	mockDeps := createMockDependencies(t)
	defer mockDeps.mockCtrl.Finish()

	ctx := context.Background()
	pdb, container := test.StartContainerDatabase(ctx, t, migrationsDirRelPath)
	defer func() {
		if err := container.Terminate(ctx); err != nil {
			t.Fatal(err)
		}
	}()

	testUserID := "123123"
	c := NewUserDevicesController(&config.Settings{Port: "3000"}, pdb.DBS, &mockDeps.logger, mockDeps.deviceDefSvc, mockDeps.deviceDefIntSvc, &fakeEventService{}, mockDeps.scClient, mockDeps.scTaskSvc, mockDeps.teslaSvc, mockDeps.teslaTaskService, nil, nil, mockDeps.nhtsaService, mockDeps.autoPiIngest, mockDeps.deviceDefinitionIngest, mockDeps.autoPiTaskSvc, nil, nil, mockDeps.drivlyTaskSvc, nil, nil, mockDeps.openAISvc)
	app := fiber.New()
	app.Post("/user/devices/:userDeviceID/error-codes", test.AuthInjectorTestHandler(testUserID), c.QueryDeviceErrorCodes)

	t.Run("POST - get description for query codes", func(t *testing.T) {

		erCodes := []string{}
		for i := 10; i <= 120; i++ {
			erCodes = append(erCodes, fmt.Sprintf("P000%d", i))
		}
		req := QueryDeviceErrorCodesReq{
			ErrorCodes: erCodes,
		}

		autoPiInteg := test.BuildIntegrationGRPC(constants.AutoPiVendor, 10, 0)
		dd := test.BuildDeviceDefinitionGRPC(ksuid.New().String(), "Toyota", "Camry", 2023, autoPiInteg)
		ud := test.SetupCreateUserDevice(t, testUserID, dd[0].DeviceDefinitionId, nil, pdb)

		mockDeps.deviceDefSvc.
			EXPECT().
			GetDeviceDefinitionByID(gomock.Any(), ud.DeviceDefinitionID).
			Return(&grpc.GetDeviceDefinitionItemResponse{
				Type: &grpc.DeviceType{
					Make:  "Toyota",
					Model: "Camry",
					Year:  2023,
				},
			}, nil).
			AnyTimes()

		chatGptResp := "1. P0113 - Engine Coolant Temperature Circuit Malfunction: This code indicates that the engine coolant temperature sensor is sending a signal that is outside of the expected range, which may cause the engine to run poorly or overheat."
		mockDeps.openAISvc.
			EXPECT().
			GetErrorCodesDescription(gomock.Eq("Toyota"), gomock.Eq("Camry"), gomock.Eq(int32(2023)), gomock.Eq(req.ErrorCodes)).
			Return(chatGptResp, nil).
			AnyTimes()

		j, _ := json.Marshal(req)

		request := test.BuildRequest("POST", "/user/devices/"+ud.ID+"/error-codes", string(j))
		response, _ := app.Test(request)
		body, _ := io.ReadAll(response.Body)

		assert.Equal(t, fiber.StatusBadRequest, response.StatusCode)
		assert.Equal(t,
			"Too many error codes. Error codes list must be 100 or below in length.",
			string(body),
		)

		//teardown
		test.TruncateTables(pdb.DBS().Writer.DB, t)
	})
}

func TestUserDevicesController_ShouldErrorInvalidErrorCodes(t *testing.T) {

	mockDeps := createMockDependencies(t)
	defer mockDeps.mockCtrl.Finish()

	ctx := context.Background()
	pdb, container := test.StartContainerDatabase(ctx, t, migrationsDirRelPath)
	defer func() {
		if err := container.Terminate(ctx); err != nil {
			t.Fatal(err)
		}
	}()

	testUserID := "123123"
	c := NewUserDevicesController(&config.Settings{Port: "3000"}, pdb.DBS, &mockDeps.logger, mockDeps.deviceDefSvc, mockDeps.deviceDefIntSvc, &fakeEventService{}, mockDeps.scClient, mockDeps.scTaskSvc, mockDeps.teslaSvc, mockDeps.teslaTaskService, nil, nil, mockDeps.nhtsaService, mockDeps.autoPiIngest, mockDeps.deviceDefinitionIngest, mockDeps.autoPiTaskSvc, nil, nil, mockDeps.drivlyTaskSvc, nil, nil, mockDeps.openAISvc)
	app := fiber.New()
	app.Post("/user/devices/:userDeviceID/error-codes", test.AuthInjectorTestHandler(testUserID), c.QueryDeviceErrorCodes)

	t.Run("POST - get description for query codes", func(t *testing.T) {

		req := QueryDeviceErrorCodesReq{
			ErrorCodes: []string{"P0010", "P@$09"},
		}

		autoPiInteg := test.BuildIntegrationGRPC(constants.AutoPiVendor, 10, 0)
		dd := test.BuildDeviceDefinitionGRPC(ksuid.New().String(), "Toyota", "Camry", 2023, autoPiInteg)
		ud := test.SetupCreateUserDevice(t, testUserID, dd[0].DeviceDefinitionId, nil, pdb)

		mockDeps.deviceDefSvc.
			EXPECT().
			GetDeviceDefinitionByID(gomock.Any(), ud.DeviceDefinitionID).
			Return(&grpc.GetDeviceDefinitionItemResponse{
				Type: &grpc.DeviceType{
					Make:  "Toyota",
					Model: "Camry",
					Year:  2023,
				},
			}, nil).
			AnyTimes()

		chatGptResp := "1. P0113 - Engine Coolant Temperature Circuit Malfunction: This code indicates that the engine coolant temperature sensor is sending a signal that is outside of the expected range, which may cause the engine to run poorly or overheat."
		mockDeps.openAISvc.
			EXPECT().
			GetErrorCodesDescription(gomock.Eq("Toyota"), gomock.Eq("Camry"), gomock.Eq(int32(2023)), gomock.Eq(req.ErrorCodes)).
			Return(chatGptResp, nil).
			AnyTimes()

		j, _ := json.Marshal(req)

		request := test.BuildRequest("POST", "/user/devices/"+ud.ID+"/error-codes", string(j))
		response, _ := app.Test(request)
		body, _ := io.ReadAll(response.Body)

		assert.Equal(t, fiber.StatusBadRequest, response.StatusCode)
		assert.Equal(t,
			"Invalid error code P@$09",
			string(body),
		)

		//teardown
		test.TruncateTables(pdb.DBS().Writer.DB, t)
	})
}

<<<<<<< HEAD
func TestUserDevicesController_ShouldStoreErrorCodeResponse(t *testing.T) {
=======
func TestUserDevicesController_ShouldErrorOnEmptyErrorCodes(t *testing.T) {
>>>>>>> 11bdaba9

	mockDeps := createMockDependencies(t)
	defer mockDeps.mockCtrl.Finish()

	ctx := context.Background()
	pdb, container := test.StartContainerDatabase(ctx, t, migrationsDirRelPath)
	defer func() {
		if err := container.Terminate(ctx); err != nil {
			t.Fatal(err)
		}
	}()

	testUserID := "123123"
	c := NewUserDevicesController(&config.Settings{Port: "3000"}, pdb.DBS, &mockDeps.logger, mockDeps.deviceDefSvc, mockDeps.deviceDefIntSvc, &fakeEventService{}, mockDeps.scClient, mockDeps.scTaskSvc, mockDeps.teslaSvc, mockDeps.teslaTaskService, nil, nil, mockDeps.nhtsaService, mockDeps.autoPiIngest, mockDeps.deviceDefinitionIngest, mockDeps.autoPiTaskSvc, nil, nil, mockDeps.drivlyTaskSvc, nil, nil, mockDeps.openAISvc)
	app := fiber.New()
	app.Post("/user/devices/:userDeviceID/error-codes", test.AuthInjectorTestHandler(testUserID), c.QueryDeviceErrorCodes)

	t.Run("POST - get description for query codes", func(t *testing.T) {
<<<<<<< HEAD
		erCodeReq := []string{"P0017", "P0016"}
		req := QueryDeviceErrorCodesReq{
			ErrorCodes: erCodeReq,
=======

		req := QueryDeviceErrorCodesReq{
			ErrorCodes: []string{},
>>>>>>> 11bdaba9
		}

		autoPiInteg := test.BuildIntegrationGRPC(constants.AutoPiVendor, 10, 0)
		dd := test.BuildDeviceDefinitionGRPC(ksuid.New().String(), "Toyota", "Camry", 2023, autoPiInteg)
		ud := test.SetupCreateUserDevice(t, testUserID, dd[0].DeviceDefinitionId, nil, pdb)

		mockDeps.deviceDefSvc.
			EXPECT().
			GetDeviceDefinitionByID(gomock.Any(), ud.DeviceDefinitionID).
			Return(&grpc.GetDeviceDefinitionItemResponse{
				Type: &grpc.DeviceType{
					Make:  "Toyota",
					Model: "Camry",
					Year:  2023,
				},
			}, nil).
			AnyTimes()

		chatGptResp := "1. P0113 - Engine Coolant Temperature Circuit Malfunction: This code indicates that the engine coolant temperature sensor is sending a signal that is outside of the expected range, which may cause the engine to run poorly or overheat."
		mockDeps.openAISvc.
			EXPECT().
			GetErrorCodesDescription(gomock.Eq("Toyota"), gomock.Eq("Camry"), gomock.Eq(int32(2023)), gomock.Eq(req.ErrorCodes)).
			Return(chatGptResp, nil).
			AnyTimes()

		j, _ := json.Marshal(req)

		request := test.BuildRequest("POST", "/user/devices/"+ud.ID+"/error-codes", string(j))
		response, _ := app.Test(request)
		body, _ := io.ReadAll(response.Body)

<<<<<<< HEAD
		assert.Equal(t, fiber.StatusOK, response.StatusCode)
		assert.Equal(t,
			fmt.Sprintf(`{"message":"%s"}`, chatGptResp),
			string(body),
		)

		errCodeResp, err := models.ErrorCodeQueries(
			models.ErrorCodeQueryWhere.UserDeviceID.EQ(ud.ID),
		).One(ctx, pdb.DBS().Reader)
		assert.NoError(t, err)

		assert.Equal(t, errCodeResp.ErrorCodes, types.StringArray{"P0017", "P0016"})
		assert.Equal(t, errCodeResp.QueryResponse, chatGptResp)

		//teardown
		test.TruncateTables(pdb.DBS().Writer.DB, t)
	})
}

func TestUserDevicesController_GetUserDevicesErrorCodeQueries(t *testing.T) {

	mockDeps := createMockDependencies(t)
	defer mockDeps.mockCtrl.Finish()

	ctx := context.Background()
	pdb, container := test.StartContainerDatabase(ctx, t, migrationsDirRelPath)
	defer func() {
		if err := container.Terminate(ctx); err != nil {
			t.Fatal(err)
		}
	}()

	testUserID := "123123"
	c := NewUserDevicesController(&config.Settings{Port: "3000"}, pdb.DBS, &mockDeps.logger, mockDeps.deviceDefSvc, mockDeps.deviceDefIntSvc, &fakeEventService{}, mockDeps.scClient, mockDeps.scTaskSvc, mockDeps.teslaSvc, mockDeps.teslaTaskService, nil, nil, mockDeps.nhtsaService, mockDeps.autoPiIngest, mockDeps.deviceDefinitionIngest, mockDeps.autoPiTaskSvc, nil, nil, mockDeps.drivlyTaskSvc, nil, nil, mockDeps.openAISvc)
	app := fiber.New()
	app.Get("/user/devices/error-codes", test.AuthInjectorTestHandler(testUserID), c.GetUserDevicesErrorCodeQueries)

	t.Run("GET - all saved error code response for current user devices", func(t *testing.T) {

		autoPiInteg := test.BuildIntegrationGRPC(constants.AutoPiVendor, 10, 0)
		dd := test.BuildDeviceDefinitionGRPC(ksuid.New().String(), "Toyota", "Camry", 2023, autoPiInteg)
		ud := test.SetupCreateUserDevice(t, testUserID, dd[0].DeviceDefinitionId, nil, pdb)

		erCodes := []string{"P0017", "P0016"}

		erCodeQuery := models.ErrorCodeQuery{
			ID:            ksuid.New().String(),
			UserDeviceID:  ud.ID,
			ErrorCodes:    erCodes,
			QueryResponse: "1. P0113 - Engine Coolant Temperature Circuit Malfunction: This code indicates that the engine coolant temperature sensor is sending a signal that is outside of the expected range, which may cause the engine to run poorly or overheat.",
		}

		err := erCodeQuery.Insert(ctx, pdb.DBS().Writer, boil.Infer())
		assert.NoError(t, err)

		request := test.BuildRequest("GET", "/user/devices/error-codes", "")
		response, _ := app.Test(request)
		body, _ := io.ReadAll(response.Body)

		assert.Equal(t, fiber.StatusOK, response.StatusCode)

		log.Println(string(body))

		assert.Equal(t,
			fmt.Sprintf(`{"%s":[{"Codes":["P0017","P0016"],"Description":"1. P0113 - Engine Coolant Temperature Circuit Malfunction: This code indicates that the engine coolant temperature sensor is sending a signal that is outside of the expected range, which may cause the engine to run poorly or overheat."}]}`, ud.ID),
=======
		assert.Equal(t, fiber.StatusBadRequest, response.StatusCode)
		assert.Equal(t,
			"No error codes provided",
>>>>>>> 11bdaba9
			string(body),
		)

		//teardown
		test.TruncateTables(pdb.DBS().Writer.DB, t)
	})
}<|MERGE_RESOLUTION|>--- conflicted
+++ resolved
@@ -5,7 +5,6 @@
 	"encoding/json"
 	"fmt"
 	"io"
-	"log"
 	"os"
 	"testing"
 	"time"
@@ -438,11 +437,7 @@
 	})
 }
 
-<<<<<<< HEAD
-func TestUserDevicesController_ShouldStoreErrorCodeResponse(t *testing.T) {
-=======
 func TestUserDevicesController_ShouldErrorOnEmptyErrorCodes(t *testing.T) {
->>>>>>> 11bdaba9
 
 	mockDeps := createMockDependencies(t)
 	defer mockDeps.mockCtrl.Finish()
@@ -461,15 +456,9 @@
 	app.Post("/user/devices/:userDeviceID/error-codes", test.AuthInjectorTestHandler(testUserID), c.QueryDeviceErrorCodes)
 
 	t.Run("POST - get description for query codes", func(t *testing.T) {
-<<<<<<< HEAD
-		erCodeReq := []string{"P0017", "P0016"}
-		req := QueryDeviceErrorCodesReq{
-			ErrorCodes: erCodeReq,
-=======
 
 		req := QueryDeviceErrorCodesReq{
 			ErrorCodes: []string{},
->>>>>>> 11bdaba9
 		}
 
 		autoPiInteg := test.BuildIntegrationGRPC(constants.AutoPiVendor, 10, 0)
@@ -501,7 +490,70 @@
 		response, _ := app.Test(request)
 		body, _ := io.ReadAll(response.Body)
 
-<<<<<<< HEAD
+		assert.Equal(t, fiber.StatusBadRequest, response.StatusCode)
+		assert.Equal(t,
+			"No error codes provided",
+			string(body),
+		)
+
+		//teardown
+		test.TruncateTables(pdb.DBS().Writer.DB, t)
+	})
+}
+
+func TestUserDevicesController_ShouldStoreErrorCodeResponse(t *testing.T) {
+
+	mockDeps := createMockDependencies(t)
+	defer mockDeps.mockCtrl.Finish()
+
+	ctx := context.Background()
+	pdb, container := test.StartContainerDatabase(ctx, t, migrationsDirRelPath)
+	defer func() {
+		if err := container.Terminate(ctx); err != nil {
+			t.Fatal(err)
+		}
+	}()
+
+	testUserID := "123123"
+	c := NewUserDevicesController(&config.Settings{Port: "3000"}, pdb.DBS, &mockDeps.logger, mockDeps.deviceDefSvc, mockDeps.deviceDefIntSvc, &fakeEventService{}, mockDeps.scClient, mockDeps.scTaskSvc, mockDeps.teslaSvc, mockDeps.teslaTaskService, nil, nil, mockDeps.nhtsaService, mockDeps.autoPiIngest, mockDeps.deviceDefinitionIngest, mockDeps.autoPiTaskSvc, nil, nil, mockDeps.drivlyTaskSvc, nil, nil, mockDeps.openAISvc)
+	app := fiber.New()
+	app.Post("/user/devices/:userDeviceID/error-codes", test.AuthInjectorTestHandler(testUserID), c.QueryDeviceErrorCodes)
+
+	t.Run("POST - get description for query codes", func(t *testing.T) {
+		erCodeReq := []string{"P0017", "P0016"}
+		req := QueryDeviceErrorCodesReq{
+			ErrorCodes: erCodeReq,
+		}
+
+		autoPiInteg := test.BuildIntegrationGRPC(constants.AutoPiVendor, 10, 0)
+		dd := test.BuildDeviceDefinitionGRPC(ksuid.New().String(), "Toyota", "Camry", 2023, autoPiInteg)
+		ud := test.SetupCreateUserDevice(t, testUserID, dd[0].DeviceDefinitionId, nil, pdb)
+
+		mockDeps.deviceDefSvc.
+			EXPECT().
+			GetDeviceDefinitionByID(gomock.Any(), ud.DeviceDefinitionID).
+			Return(&grpc.GetDeviceDefinitionItemResponse{
+				Type: &grpc.DeviceType{
+					Make:  "Toyota",
+					Model: "Camry",
+					Year:  2023,
+				},
+			}, nil).
+			AnyTimes()
+
+		chatGptResp := "1. P0113 - Engine Coolant Temperature Circuit Malfunction: This code indicates that the engine coolant temperature sensor is sending a signal that is outside of the expected range, which may cause the engine to run poorly or overheat."
+		mockDeps.openAISvc.
+			EXPECT().
+			GetErrorCodesDescription(gomock.Eq("Toyota"), gomock.Eq("Camry"), gomock.Eq(int32(2023)), gomock.Eq(req.ErrorCodes)).
+			Return(chatGptResp, nil).
+			AnyTimes()
+
+		j, _ := json.Marshal(req)
+
+		request := test.BuildRequest("POST", "/user/devices/"+ud.ID+"/error-codes", string(j))
+		response, _ := app.Test(request)
+		body, _ := io.ReadAll(response.Body)
+
 		assert.Equal(t, fiber.StatusOK, response.StatusCode)
 		assert.Equal(t,
 			fmt.Sprintf(`{"message":"%s"}`, chatGptResp),
@@ -547,11 +599,13 @@
 
 		erCodes := []string{"P0017", "P0016"}
 
+		currTime := time.Now()
 		erCodeQuery := models.ErrorCodeQuery{
 			ID:            ksuid.New().String(),
 			UserDeviceID:  ud.ID,
 			ErrorCodes:    erCodes,
 			QueryResponse: "1. P0113 - Engine Coolant Temperature Circuit Malfunction: This code indicates that the engine coolant temperature sensor is sending a signal that is outside of the expected range, which may cause the engine to run poorly or overheat.",
+			CreatedAt:     currTime,
 		}
 
 		err := erCodeQuery.Insert(ctx, pdb.DBS().Writer, boil.Infer())
@@ -563,15 +617,8 @@
 
 		assert.Equal(t, fiber.StatusOK, response.StatusCode)
 
-		log.Println(string(body))
-
-		assert.Equal(t,
-			fmt.Sprintf(`{"%s":[{"Codes":["P0017","P0016"],"Description":"1. P0113 - Engine Coolant Temperature Circuit Malfunction: This code indicates that the engine coolant temperature sensor is sending a signal that is outside of the expected range, which may cause the engine to run poorly or overheat."}]}`, ud.ID),
-=======
-		assert.Equal(t, fiber.StatusBadRequest, response.StatusCode)
-		assert.Equal(t,
-			"No error codes provided",
->>>>>>> 11bdaba9
+		assert.JSONEq(t,
+			fmt.Sprintf(`{"%s":[{"Codes":["P0017","P0016"],"Description":"1. P0113 - Engine Coolant Temperature Circuit Malfunction: This code indicates that the engine coolant temperature sensor is sending a signal that is outside of the expected range, which may cause the engine to run poorly or overheat.", "RequestedAt":"%s"}]}`, ud.ID, currTime.UTC().Format(time.RFC3339Nano)),
 			string(body),
 		)
 
