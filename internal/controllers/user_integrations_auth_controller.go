package controllers

import (
	"context"
	"encoding/json"
	"fmt"
	"strconv"
	"time"

	"github.com/DIMO-Network/shared"
	pb "github.com/DIMO-Network/shared/api/users"
	"github.com/DIMO-Network/shared/db"
	"github.com/DIMO-Network/shared/redis"
	"github.com/gofiber/fiber/v2"
	"github.com/rs/zerolog"

	"github.com/DIMO-Network/devices-api/internal/config"
	"github.com/DIMO-Network/devices-api/internal/constants"
	"github.com/DIMO-Network/devices-api/internal/controllers/helpers"
	"github.com/DIMO-Network/devices-api/internal/services"
<<<<<<< HEAD
=======
	"github.com/DIMO-Network/devices-api/internal/utils"
>>>>>>> b02fefd4
)

const teslaFleetAuthCacheKey = "integration_credentials_%s"

type UserIntegrationAuthController struct {
	Settings         *config.Settings
	DBS              func() *db.ReaderWriter
	DeviceDefSvc     services.DeviceDefinitionService
	log              *zerolog.Logger
	teslaFleetAPISvc services.TeslaFleetAPIService
	cache            redis.CacheService
	cipher           shared.Cipher
	usersClient      pb.UserServiceClient
}

func NewUserIntegrationAuthController(
	settings *config.Settings,
	dbs func() *db.ReaderWriter,
	logger *zerolog.Logger,
	ddSvc services.DeviceDefinitionService,
	teslaFleetAPISvc services.TeslaFleetAPIService,
	cache redis.CacheService,
	cipher shared.Cipher,
	usersClient pb.UserServiceClient,
) UserIntegrationAuthController {
	return UserIntegrationAuthController{
		Settings:         settings,
		DBS:              dbs,
		DeviceDefSvc:     ddSvc,
		log:              logger,
		teslaFleetAPISvc: teslaFleetAPISvc,
		cache:            cache,
		cipher:           cipher,
		usersClient:      usersClient,
	}
}

// CompleteOAuthExchangeResponseWrapper response wrapper for list of user vehicles
type CompleteOAuthExchangeResponseWrapper struct {
	Vehicles []CompleteOAuthExchangeResponse `json:"vehicles"`
}

// CompleteOAuthExchangeRequest request object for completing tesla OAuth
type CompleteOAuthExchangeRequest struct {
	AuthorizationCode string `json:"authorizationCode"`
	RedirectURI       string `json:"redirectUri"`
	Region            string `json:"region"`
}

// CompleteOAuthExchangeResponse response object for tesla vehicles attached to user account
type CompleteOAuthExchangeResponse struct {
	ExternalID string           `json:"externalId"`
	VIN        string           `json:"vin"`
	Definition DeviceDefinition `json:"definition"`
}

type GetCommandsByIntegrationResponse struct {
	Enabled  []string `json:"enabled,omitempty"`
	Disabled []string `json:"disabled,omitempty"`
}

// DeviceDefinition inner definition object containing meta data for each tesla vehicle
type DeviceDefinition struct {
	Make               string `json:"make"`
	Model              string `json:"model"`
	Year               int    `json:"year"`
	DeviceDefinitionID string `json:"id"`
}

// CompleteOAuthExchange godoc
// @Description Complete Tesla auth and get devices for authenticated user
// @Tags        user-devices
// @Produce     json
// @Accept      json
// @Param       tokenID path string                   true "token id for integration"
// @Param       user_device body controllers.CompleteOAuthExchangeRequest true "all fields are required"
// @Security    ApiKeyAuth
// @Success     200 {object} controllers.CompleteOAuthExchangeResponseWrapper
// @Security    BearerAuth
// @Router      /integration/:tokenID/credentials [post]
func (u *UserIntegrationAuthController) CompleteOAuthExchange(c *fiber.Ctx) error {
	// Get the current user
	userID := helpers.GetUserID(c)
	user, err := u.usersClient.GetUser(c.Context(), &pb.GetUserRequest{Id: userID})
	if err != nil {
		return helpers.ErrorResponseHandler(c, err, fiber.StatusInternalServerError)
	}

	if user.EthereumAddress == nil {
		return fiber.NewError(fiber.StatusUnauthorized, "missing eth address for user!")
	}

	tokenID := c.Params("tokenID")
	tkID, err := strconv.ParseUint(tokenID, 10, 64)
	if err != nil {
		return fiber.NewError(fiber.StatusBadRequest, "could not process the provided tokenId!")
	}

	intd, err := u.DeviceDefSvc.GetIntegrationByTokenID(c.Context(), tkID)
	if err != nil {
		u.log.Err(err).Str("Calling Function", "GetIntegrationByTokenID").Uint64("tokenID", tkID).Msg("Error occurred trying to get integration using tokenID")
		return fiber.NewError(fiber.StatusInternalServerError, "an error occurred completing authorization")
	}
	if intd.Vendor != constants.TeslaVendor {
		return fiber.NewError(fiber.StatusBadRequest, "invalid value provided for tokenId!")
	}

	reqBody := new(CompleteOAuthExchangeRequest)
	if err := c.BodyParser(reqBody); err != nil {
		return fiber.NewError(fiber.StatusBadRequest, "Couldn't parse request JSON body.")
	}

	if reqBody.Region != "na" && reqBody.Region != "eu" {
		return fiber.NewError(fiber.StatusBadRequest, "invalid value provided for region, only na and eu are allowed")
	}

	logger := u.log.With().
		Str("region", reqBody.Region).
		Str("redirectUri", reqBody.RedirectURI).
		Str("route", c.Route().Path).
		Logger()
	logger.Info().Msg("Attempting to complete Tesla authorization")

	teslaAuth, err := u.teslaFleetAPISvc.CompleteTeslaAuthCodeExchange(c.Context(), reqBody.AuthorizationCode, reqBody.RedirectURI, reqBody.Region)
	if err != nil {
		return fiber.NewError(fiber.StatusInternalServerError, "failed to get tesla authCode:"+err.Error())
	}
	teslaAuth.Region = reqBody.Region
	// Save tesla oauth credentials in cache
	err = u.persistOauthCredentials(c.Context(), *teslaAuth, *user.EthereumAddress)
	if err != nil {
		u.log.Err(err).Msg("an error occurred while trying to persist user auth credentials to cache")
		return fiber.NewError(fiber.StatusInternalServerError, "an error occurred during tesla authorization")
	}

	vehicles, err := u.teslaFleetAPISvc.GetVehicles(c.Context(), teslaAuth.AccessToken, reqBody.Region)
	if err != nil {
		return fiber.NewError(fiber.StatusInternalServerError, "error occurred fetching vehicles:"+err.Error())
	}

	response := make([]CompleteOAuthExchangeResponse, 0, len(vehicles))
	for _, v := range vehicles {
		decodeVIN, err := u.DeviceDefSvc.DecodeVIN(c.Context(), v.VIN, "", 0, "")
		if err != nil || len(decodeVIN.DeviceDefinitionId) == 0 {
			u.log.Err(err).Msg("An error occurred decoding vin for tesla vehicle")
			return fiber.NewError(fiber.StatusFailedDependency, "An error occurred completing tesla authorization")
		}

		dd, err := u.DeviceDefSvc.GetDeviceDefinitionByID(c.Context(), decodeVIN.DeviceDefinitionId)
		if err != nil || len(decodeVIN.DeviceDefinitionId) == 0 {
			u.log.Err(err).Str("deviceDefinitionID", decodeVIN.DeviceDefinitionId).Msg("An error occurred fetching device definition using ID")
			return fiber.NewError(fiber.StatusFailedDependency, "An error occurred completing tesla authorization")
		}

		response = append(response, CompleteOAuthExchangeResponse{
			ExternalID: strconv.Itoa(v.ID),
			VIN:        v.VIN,
			Definition: DeviceDefinition{
				Make:               dd.Type.Make,
				Model:              dd.Type.Model,
				Year:               int(dd.Type.Year),
				DeviceDefinitionID: decodeVIN.DeviceDefinitionId,
			},
		})
	}

	vehicleResp := &CompleteOAuthExchangeResponseWrapper{
		Vehicles: response,
	}

	return c.JSON(vehicleResp)
}

func (u *UserIntegrationAuthController) persistOauthCredentials(ctx context.Context, teslaAuth services.TeslaAuthCodeResponse, userEthAddr string) error {
	tokenStr, err := json.Marshal(teslaAuth)
	if err != nil {
		return fmt.Errorf("an error occurred json encoding auth credentials: %w", err)
	}

	encToken, err := u.cipher.Encrypt(string(tokenStr))
	if err != nil {
		return fmt.Errorf("an error occurred encrypting auth credentials: %w", err)
	}

	cacheKey := fmt.Sprintf(teslaFleetAuthCacheKey, userEthAddr)
	status := u.cache.Set(ctx, cacheKey, encToken, 5*time.Minute)
	if status.Err() != nil {
		return fmt.Errorf("an error occurred saving auth credentials to cache: %w", status.Err())
	}

	return nil
}

// GetCommandsByIntegration godoc
// @Description Get a list of available commands by integration
<<<<<<< HEAD
// @Tags        user-devices
=======
// @Tags        integrations
>>>>>>> b02fefd4
// @Produce     json
// @Accept      json
// @Param       tokenID path string                   true "token id for integration"
// @Security    ApiKeyAuth
// @Success     200 {object} controllers.GetCommandsByIntegrationResponse
// @Security    BearerAuth
// @Router      /integration/:tokenID/commands [get]
func (u *UserIntegrationAuthController) GetCommandsByIntegration(c *fiber.Ctx) error {
	tokenID := c.Params("tokenID")
	tkID, err := strconv.ParseUint(tokenID, 10, 64)
	if err != nil {
		return fiber.NewError(fiber.StatusBadRequest, "could not process the provided tokenId!")
	}

	intd, err := u.DeviceDefSvc.GetIntegrationByTokenID(c.Context(), tkID)
	if err != nil {
		u.log.Err(err).Str("Calling Function", "GetIntegrationByTokenID").Uint64("tokenID", tkID).Msg("Error occurred trying to get integration using tokenID")
		return fiber.NewError(fiber.StatusBadRequest, "could not find integration with token Id")
	}

	var commands *services.UserDeviceAPIIntegrationsMetadataCommands
	switch intd.Vendor {
	case constants.TeslaVendor:
		vrsn := c.Query("version")
		version, err := strconv.Atoi(vrsn)
		if err != nil {
			version = constants.TeslaAPIV1
		}
		commands = u.getTeslaCommands(version)
	case constants.SmartCarVendor:
		commands = u.getSmartCarCommands()
	default:
		return fiber.NewError(fiber.StatusBadRequest, "unsupported or invalid integration")
	}
	return c.JSON(commands)
}

func (u *UserIntegrationAuthController) getTeslaCommands(version int) *services.UserDeviceAPIIntegrationsMetadataCommands {
<<<<<<< HEAD
	if version == constants.TeslaAPIV2 {
		return u.teslaFleetAPISvc.GetAvailableCommands()
	}

	svc := services.NewTeslaService(u.Settings)
	return svc.GetAvailableCommands()
=======
	var cmds *services.UserDeviceAPIIntegrationsMetadataCommands
	if version == constants.TeslaAPIV2 {
		cmds = u.teslaFleetAPISvc.GetAvailableCommands()
	} else {
		svc := services.NewTeslaService(u.Settings)
		cmds = svc.GetAvailableCommands()
	}

	return u.prepareCommandsResponse(cmds)
>>>>>>> b02fefd4
}

func (u *UserIntegrationAuthController) getSmartCarCommands() *services.UserDeviceAPIIntegrationsMetadataCommands {
	svc := services.NewSmartcarClient(u.Settings)
<<<<<<< HEAD
	return svc.GetAvailableCommands()
=======
	cmds := svc.GetAvailableCommands()
	return u.prepareCommandsResponse(cmds)
}

func (u *UserIntegrationAuthController) prepareCommandsResponse(cmds *services.UserDeviceAPIIntegrationsMetadataCommands) *services.UserDeviceAPIIntegrationsMetadataCommands {
	disabled := utils.GetSliceDiff(cmds.Enabled, cmds.Capable)
	return &services.UserDeviceAPIIntegrationsMetadataCommands{
		Enabled:  cmds.Enabled,
		Capable:  cmds.Capable,
		Disabled: disabled,
	}
>>>>>>> b02fefd4
}<|MERGE_RESOLUTION|>--- conflicted
+++ resolved
@@ -18,10 +18,7 @@
 	"github.com/DIMO-Network/devices-api/internal/constants"
 	"github.com/DIMO-Network/devices-api/internal/controllers/helpers"
 	"github.com/DIMO-Network/devices-api/internal/services"
-<<<<<<< HEAD
-=======
 	"github.com/DIMO-Network/devices-api/internal/utils"
->>>>>>> b02fefd4
 )
 
 const teslaFleetAuthCacheKey = "integration_credentials_%s"
@@ -79,8 +76,8 @@
 }
 
 type GetCommandsByIntegrationResponse struct {
-	Enabled  []string `json:"enabled,omitempty"`
-	Disabled []string `json:"disabled,omitempty"`
+	Enabled  []string `json:"enabled"`
+	Disabled []string `json:"disabled"`
 }
 
 // DeviceDefinition inner definition object containing meta data for each tesla vehicle
@@ -217,11 +214,7 @@
 
 // GetCommandsByIntegration godoc
 // @Description Get a list of available commands by integration
-<<<<<<< HEAD
-// @Tags        user-devices
-=======
 // @Tags        integrations
->>>>>>> b02fefd4
 // @Produce     json
 // @Accept      json
 // @Param       tokenID path string                   true "token id for integration"
@@ -260,14 +253,6 @@
 }
 
 func (u *UserIntegrationAuthController) getTeslaCommands(version int) *services.UserDeviceAPIIntegrationsMetadataCommands {
-<<<<<<< HEAD
-	if version == constants.TeslaAPIV2 {
-		return u.teslaFleetAPISvc.GetAvailableCommands()
-	}
-
-	svc := services.NewTeslaService(u.Settings)
-	return svc.GetAvailableCommands()
-=======
 	var cmds *services.UserDeviceAPIIntegrationsMetadataCommands
 	if version == constants.TeslaAPIV2 {
 		cmds = u.teslaFleetAPISvc.GetAvailableCommands()
@@ -277,14 +262,10 @@
 	}
 
 	return u.prepareCommandsResponse(cmds)
->>>>>>> b02fefd4
 }
 
 func (u *UserIntegrationAuthController) getSmartCarCommands() *services.UserDeviceAPIIntegrationsMetadataCommands {
 	svc := services.NewSmartcarClient(u.Settings)
-<<<<<<< HEAD
-	return svc.GetAvailableCommands()
-=======
 	cmds := svc.GetAvailableCommands()
 	return u.prepareCommandsResponse(cmds)
 }
@@ -296,5 +277,4 @@
 		Capable:  cmds.Capable,
 		Disabled: disabled,
 	}
->>>>>>> b02fefd4
 }