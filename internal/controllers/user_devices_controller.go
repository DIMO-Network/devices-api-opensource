package controllers

import (
	"bytes"
	"context"
	"database/sql"
	"encoding/base64"
	"encoding/json"
	"fmt"
	"math/big"
	"regexp"
	"strconv"
	"strings"
	"time"

	ddgrpc "github.com/DIMO-Network/device-definitions-api/pkg/grpc"
	"github.com/DIMO-Network/devices-api/internal/config"
	"github.com/DIMO-Network/devices-api/internal/constants"
	"github.com/DIMO-Network/devices-api/internal/contracts"
	"github.com/DIMO-Network/devices-api/internal/controllers/helpers"
	"github.com/DIMO-Network/devices-api/internal/services"
	"github.com/DIMO-Network/devices-api/internal/services/autopi"
	"github.com/DIMO-Network/devices-api/internal/services/registry"
	"github.com/DIMO-Network/devices-api/models"
	"github.com/DIMO-Network/shared"
	pb "github.com/DIMO-Network/shared/api/users"
	"github.com/DIMO-Network/shared/db"
	"github.com/DIMO-Network/shared/redis"
	"github.com/Shopify/sarama"
	"github.com/aws/aws-sdk-go-v2/aws"
	"github.com/aws/aws-sdk-go-v2/service/s3"
	"github.com/ericlagergren/decimal"
	"github.com/ethereum/go-ethereum/common"
	"github.com/ethereum/go-ethereum/common/hexutil"
	"github.com/ethereum/go-ethereum/crypto"
	signer "github.com/ethereum/go-ethereum/signer/core/apitypes"
	validation "github.com/go-ozzo/ozzo-validation/v4"
	"github.com/gofiber/fiber/v2"
	"github.com/pkg/errors"
	"github.com/rs/zerolog"
	"github.com/segmentio/ksuid"
	smartcar "github.com/smartcar/go-sdk"
	"github.com/volatiletech/null/v8"
	"github.com/volatiletech/sqlboiler/v4/boil"
	"github.com/volatiletech/sqlboiler/v4/queries"
	"github.com/volatiletech/sqlboiler/v4/queries/qm"
	"github.com/volatiletech/sqlboiler/v4/types"
)

var _ = signer.TypedData{} // Use this package so that the swag command doesn't throw a fit.

type UserDevicesController struct {
	Settings                  *config.Settings
	DBS                       func() *db.ReaderWriter
	DeviceDefSvc              services.DeviceDefinitionService
	DeviceDefIntSvc           services.DeviceDefinitionIntegrationService
	log                       *zerolog.Logger
	eventService              services.EventService
	smartcarClient            services.SmartcarClient
	smartcarTaskSvc           services.SmartcarTaskService
	teslaService              services.TeslaService
	teslaTaskService          services.TeslaTaskService
	cipher                    shared.Cipher
	autoPiSvc                 services.AutoPiAPIService
	autoPiIngestRegistrar     services.IngestRegistrar
	autoPiTaskService         services.AutoPiTaskService
	s3                        *s3.Client
	producer                  sarama.SyncProducer
	deviceDefinitionRegistrar services.DeviceDefinitionRegistrar
	autoPiIntegration         *autopi.Integration
	redisCache                redis.CacheService
	openAI                    services.OpenAI
	usersClient               pb.UserServiceClient
	deviceDataSvc             services.DeviceDataService
	NATSSvc                   *services.NATSService
	wallet                    services.SyntheticWalletInstanceService
	userDeviceSvc             services.UserDeviceService
	teslaFleetAPISvc          services.TeslaFleetAPIService
}

// PrivilegedDevices contains all devices for which a privilege has been shared
type PrivilegedDevices struct {
	Devices []PrivilegedAccessDevice `json:"devices"`
}

// PrivilegedAccessDevice device details for which a privilege has been shared
type PrivilegedAccessDevice struct {
	TokenID      *big.Int       `json:"tokenId"`
	OwnerAddress common.Address `json:"ownerAddress"`
	Device       Device         `json:"type"`
	Privileges   []Privilege    `json:"privileges"`
}

// Privilege ID associated with privilege and expiration time
type Privilege struct {
	ID        int64     `json:"id"`
	UpdatedAt time.Time `json:"updatedAt"`
	ExpiresAt time.Time `json:"expiry"`
}

// Device vehicle make, model, year
type Device struct {
	Make  string `json:"make"`
	Model string `json:"model"`
	Year  int    `json:"year"`
}

// NewUserDevicesController constructor
func NewUserDevicesController(settings *config.Settings,
	dbs func() *db.ReaderWriter,
	logger *zerolog.Logger,
	ddSvc services.DeviceDefinitionService,
	ddIntSvc services.DeviceDefinitionIntegrationService,
	eventService services.EventService,
	smartcarClient services.SmartcarClient,
	smartcarTaskSvc services.SmartcarTaskService,
	teslaService services.TeslaService,
	teslaTaskService services.TeslaTaskService,
	cipher shared.Cipher,
	autoPiSvc services.AutoPiAPIService,
	autoPiIngestRegistrar services.IngestRegistrar,
	deviceDefinitionRegistrar services.DeviceDefinitionRegistrar,
	autoPiTaskService services.AutoPiTaskService,
	producer sarama.SyncProducer,
	s3NFTClient *s3.Client,
	autoPi *autopi.Integration,
	cache redis.CacheService,
	openAI services.OpenAI,
	usersClient pb.UserServiceClient,
	deviceDataSvc services.DeviceDataService,
	natsSvc *services.NATSService,
	wallet services.SyntheticWalletInstanceService,
	userDeviceSvc services.UserDeviceService,
	teslaFleetAPISvc services.TeslaFleetAPIService,
) UserDevicesController {
	return UserDevicesController{
		Settings:                  settings,
		DBS:                       dbs,
		log:                       logger,
		DeviceDefSvc:              ddSvc,
		DeviceDefIntSvc:           ddIntSvc,
		eventService:              eventService,
		smartcarClient:            smartcarClient,
		smartcarTaskSvc:           smartcarTaskSvc,
		teslaService:              teslaService,
		teslaTaskService:          teslaTaskService,
		cipher:                    cipher,
		autoPiSvc:                 autoPiSvc,
		autoPiIngestRegistrar:     autoPiIngestRegistrar,
		autoPiTaskService:         autoPiTaskService,
		s3:                        s3NFTClient,
		producer:                  producer,
		deviceDefinitionRegistrar: deviceDefinitionRegistrar,
		autoPiIntegration:         autoPi,
		redisCache:                cache,
		openAI:                    openAI,
		usersClient:               usersClient,
		deviceDataSvc:             deviceDataSvc,
		NATSSvc:                   natsSvc,
		wallet:                    wallet,
		userDeviceSvc:             userDeviceSvc,
		teslaFleetAPISvc:          teslaFleetAPISvc,
	}
}

func (udc *UserDevicesController) dbDevicesToDisplay(ctx context.Context, devices []*models.UserDevice) ([]UserDeviceFull, error) {
	apiDevices := []UserDeviceFull{}

	if len(devices) == 0 {
		return apiDevices, nil
	}

	ddIDs := make([]string, len(devices))
	for i, d := range devices {
		ddIDs[i] = d.DeviceDefinitionID
	}

	deviceDefinitionResponse, err := udc.DeviceDefSvc.GetDeviceDefinitionsByIDs(ctx, ddIDs)
	if err != nil {
		return nil, shared.GrpcErrorToFiber(err, "deviceDefSvc error getting definition id: "+ddIDs[0])
	}

	filterDeviceDefinition := func(id string, items []*ddgrpc.GetDeviceDefinitionItemResponse) (*ddgrpc.GetDeviceDefinitionItemResponse, error) {
		for _, dd := range items {
			if id == dd.DeviceDefinitionId {
				return dd, nil
			}
		}
		return nil, errors.New("no device definition")
	}

	integrations, err := udc.DeviceDefSvc.GetIntegrations(ctx)
	if err != nil {
		return nil, shared.GrpcErrorToFiber(err, "failed to get integrations")
	}

	for _, d := range devices {
		deviceDefinition, err := filterDeviceDefinition(d.DeviceDefinitionID, deviceDefinitionResponse)
		if err != nil {
			return nil, err
		}

		dd, err := NewDeviceDefinitionFromGRPC(deviceDefinition)
		if err != nil {
			return nil, err
		}

		filteredIntegrations := []services.DeviceCompatibility{}
		if d.CountryCode.Valid {
			if countryRecord := constants.FindCountry(d.CountryCode.String); countryRecord != nil {
				for _, integration := range dd.CompatibleIntegrations {
					if integration.Region == countryRecord.Region {
						integration.Country = d.CountryCode.String // Faking it until the UI updates for regions.
						filteredIntegrations = append(filteredIntegrations, integration)
					}
				}
			}
		}

		dd.CompatibleIntegrations = filteredIntegrations

		var md services.UserDeviceMetadata
		if d.Metadata.Valid {
			if err := d.Metadata.Unmarshal(&md); err != nil {
				return nil, opaqueInternalError
			}
		}

		var sdStat *SyntheticDeviceStatus

		var nft *VehicleNFTData
		var credential *VINCredentialData
		pu := []PrivilegeUser{}

		if !d.TokenID.IsZero() || d.R.MintRequest != nil {
			nft = &VehicleNFTData{}

			if !d.TokenID.IsZero() {
				nft.TokenID = d.TokenID.Int(nil)

				nft.TokenURI = fmt.Sprintf("%s/v1/vehicle/%s", udc.Settings.DeploymentBaseURL, nft.TokenID)

				addr := common.BytesToAddress(d.OwnerAddress.Bytes)
				nft.OwnerAddress = &addr

				// NFT Privileges
				udp, err := models.NFTPrivileges(
					models.NFTPrivilegeWhere.TokenID.EQ(types.Decimal(d.TokenID)),
					models.NFTPrivilegeWhere.Expiry.GT(time.Now()),
					models.NFTPrivilegeWhere.ContractAddress.EQ(common.FromHex(udc.Settings.VehicleNFTAddress)),
				).All(ctx, udc.DBS().Reader)
				if err != nil {
					return nil, err
				}

				privByAddr := make(map[string][]Privilege)
				for _, v := range udp {
					ua := common.BytesToAddress(v.UserAddress).Hex()
					privByAddr[ua] = append(privByAddr[ua], Privilege{
						ID:        v.Privilege,
						ExpiresAt: v.Expiry,
						UpdatedAt: v.UpdatedAt,
					})
				}

				for k, v := range privByAddr {
					pu = append(pu, PrivilegeUser{
						Address:    k,
						Privileges: v,
					})
				}
			}

			if mtr := d.R.MintRequest; mtr != nil {
				nft.Status = d.R.MintRequest.Status

				if mtr.Hash.Valid {
					hash := hexutil.Encode(mtr.Hash.Bytes)
					nft.TxHash = &hash
				}
			}
		}

		if sd := d.R.VehicleTokenSyntheticDevice; sd != nil {
			ii, _ := sd.IntegrationTokenID.Uint64()
			mtr := sd.R.MintRequest
			sdStat = &SyntheticDeviceStatus{
				IntegrationID: ii,
				Status:        mtr.Status,
			}
			if mtr.Hash.Valid {
				h := hexutil.Encode(mtr.Hash.Bytes)
				sdStat.TxHash = &h
			}
			if !sd.TokenID.IsZero() {
				sdStat.TokenID = sd.TokenID.Int(nil)
				a := common.BytesToAddress(sd.WalletAddress)
				sdStat.Address = &a
			}
		}

		if cred := d.R.Claim; cred != nil {
			credential = &VINCredentialData{
				VIN:       d.VinIdentifier.String,
				ExpiresAt: cred.ExpirationDate,
				IssuedAt:  cred.IssuanceDate,
				Valid:     time.Now().Before(cred.ExpirationDate),
			}
		}

		udf := UserDeviceFull{
			ID:               d.ID,
			VIN:              d.VinIdentifier.Ptr(),
			VINConfirmed:     d.VinConfirmed,
			Name:             d.Name.Ptr(),
			CustomImageURL:   d.CustomImageURL.Ptr(),
			CountryCode:      d.CountryCode.Ptr(),
			DeviceDefinition: dd,
			Integrations:     NewUserDeviceIntegrationStatusesFromDatabase(d.R.UserDeviceAPIIntegrations, integrations, sdStat),
			Metadata:         md,
			NFT:              nft,
			OptedInAt:        d.OptedInAt.Ptr(),
			PrivilegeUsers:   pu,
			VINCredential:    credential,
		}

		apiDevices = append(apiDevices, udf)
	}

	return apiDevices, nil
}

// GetUserDevices godoc
// @Description gets all devices associated with current user - pulled from token
// @Tags        user-devices
// @Produce     json
// @Success     200 {object} controllers.MyDevicesResp
// @Security    BearerAuth
// @Router      /user/devices/me [get]
func (udc *UserDevicesController) GetUserDevices(c *fiber.Ctx) error {
	userID := helpers.GetUserID(c)
	user, err := udc.usersClient.GetUser(c.Context(), &pb.GetUserRequest{Id: userID})
	if err != nil {
		return helpers.ErrorResponseHandler(c, err, fiber.StatusInternalServerError)
	}

	var query []qm.QueryMod

	if user.EthereumAddress == nil {
		query = []qm.QueryMod{
			models.UserDeviceWhere.UserID.EQ(userID),
		}
	} else {
		query = []qm.QueryMod{
			models.UserDeviceWhere.UserID.EQ(userID),
			qm.Or2(models.UserDeviceWhere.OwnerAddress.EQ(null.BytesFrom(common.HexToAddress(*user.EthereumAddress).Bytes()))),
		}
	}

	query = append(query,
		qm.Load(models.UserDeviceRels.UserDeviceAPIIntegrations),
		qm.Load(models.UserDeviceRels.MintRequest),
		qm.Load(qm.Rels(models.UserDeviceRels.VehicleTokenSyntheticDevice, models.SyntheticDeviceRels.MintRequest)),
		qm.Load(models.UserDeviceRels.Claim),
		qm.OrderBy(models.UserDeviceColumns.CreatedAt+" DESC"))

	devices, err := models.UserDevices(query...).All(c.Context(), udc.DBS().Reader)
	if err != nil {
		return helpers.ErrorResponseHandler(c, err, fiber.StatusInternalServerError)
	}

	apiMyDevices, err := udc.dbDevicesToDisplay(c.Context(), devices)
	if err != nil {
		return err
	}

	return c.JSON(MyDevicesResp{UserDevices: apiMyDevices})
}

// GetSharedDevices godoc
// @Description gets all devices shared with current user - pulled from token
// @Tags        user-devices
// @Produce     json
// @Success     200 {object} controllers.MyDevicesResp
// @Security    BearerAuth
// @Router      /user/devices/shared [get]
func (udc *UserDevicesController) GetSharedDevices(c *fiber.Ctx) error {
	// todo grpc call out to grpc service endpoint in the deviceDefinitionsService udc.deviceDefSvc.GetDeviceDefinitionsByIDs(c.Context(), []string{ "todo"} )

	userID := helpers.GetUserID(c)

	user, err := udc.usersClient.GetUser(c.Context(), &pb.GetUserRequest{Id: userID})
	if err != nil {
		udc.log.Err(err).Msg("Couldn't retrieve user record.")
		return opaqueInternalError
	}

	var sharedDev []*models.UserDevice

	if user.EthereumAddress != nil {
		// This is N+1 hell.
		userAddr := common.HexToAddress(*user.EthereumAddress)

		privs, err := models.NFTPrivileges(
			models.NFTPrivilegeWhere.ContractAddress.EQ(common.FromHex(udc.Settings.VehicleNFTAddress)),
			models.NFTPrivilegeWhere.UserAddress.EQ(userAddr.Bytes()),
			models.NFTPrivilegeWhere.Expiry.GT(time.Now()),
		).All(c.Context(), udc.DBS().Reader)
		if err != nil {
			return err
		}

		var toks []types.Decimal

	PrivLoop:
		for _, priv := range privs {
			for _, tok := range toks {
				if tok.Cmp(priv.TokenID.Big) == 0 {
					continue PrivLoop
				}
			}

			toks = append(toks, priv.TokenID)

			nft, err := models.VehicleNFTS(
				models.VehicleNFTWhere.TokenID.EQ(types.NewNullDecimal(priv.TokenID.Big)),
			).One(c.Context(), udc.DBS().Reader)
			if err != nil {
				if err == sql.ErrNoRows {
					continue
				}
				return err
			}

			if !nft.UserDeviceID.Valid {
				continue
			}

			ud, err := models.UserDevices(
				models.UserDeviceWhere.ID.EQ(nft.UserDeviceID.String),
				qm.Load(models.UserDeviceRels.UserDeviceAPIIntegrations),
				// Would we get this backreference for free?
				qm.Load(models.UserDeviceRels.MintRequest),
				qm.Load(qm.Rels(models.UserDeviceRels.VehicleTokenSyntheticDevice, models.SyntheticDeviceRels.MintRequest)),
				qm.Load(models.UserDeviceRels.Claim),
			).One(c.Context(), udc.DBS().Reader)
			if err != nil {
				return err
			}

			sharedDev = append(sharedDev, ud)
		}
	}

	apiSharedDevices, err := udc.dbDevicesToDisplay(c.Context(), sharedDev)
	if err != nil {
		return err
	}

	return c.JSON(MyDevicesResp{SharedDevices: apiSharedDevices})
}

func NewUserDeviceIntegrationStatusesFromDatabase(udis []*models.UserDeviceAPIIntegration, integrations []*ddgrpc.Integration, sdStat *SyntheticDeviceStatus) []UserDeviceIntegrationStatus {
	out := make([]UserDeviceIntegrationStatus, len(udis))

	for i, udi := range udis {
		status := udi.Status

		out[i] = UserDeviceIntegrationStatus{
			IntegrationID: udi.IntegrationID,
			Status:        status,
			ExternalID:    udi.ExternalID.Ptr(),
			CreatedAt:     udi.CreatedAt,
			UpdatedAt:     udi.UpdatedAt,
			Metadata:      udi.Metadata,
		}

		for _, integration := range integrations {
			if integration.Id == udi.IntegrationID {
				out[i].IntegrationVendor = integration.Vendor

				if sdStat != nil && integration.TokenId == sdStat.IntegrationID {
					out[i].Mint = sdStat
				}
				break
			}
		}
	}

	return out
}

// RegisterDeviceForUser godoc
// @Description adds a device to a user. can add with only device_definition_id or with MMY, which will create a device_definition on the fly
// @Tags        user-devices
// @Produce     json
// @Accept      json
// @Param       user_device body controllers.RegisterUserDevice true "add device to user. either MMY or id are required"
// @Security    ApiKeyAuth
// @Success     201 {object} controllers.RegisterUserDeviceResponse
// @Security    BearerAuth
// @Router      /user/devices [post]
func (udc *UserDevicesController) RegisterDeviceForUser(c *fiber.Ctx) error {
	userID := helpers.GetUserID(c)
	reg := &RegisterUserDevice{}
	if err := c.BodyParser(reg); err != nil {
		// Return status 400 and error message.
		return fiber.NewError(fiber.StatusBadRequest, err.Error())
	}
	if err := reg.Validate(); err != nil {
		return fiber.NewError(fiber.StatusBadRequest, err.Error())
	}

	udFull, err := udc.createUserDevice(c.Context(), *reg.DeviceDefinitionID, "", reg.CountryCode, userID, nil, nil)
	if err != nil {
		return shared.GrpcErrorToFiber(err, "")
	}
	return c.Status(fiber.StatusCreated).JSON(fiber.Map{
		"userDevice": udFull,
	})
}

var opaqueInternalError = fiber.NewError(fiber.StatusInternalServerError, "Internal error.")

// RegisterDeviceForUserFromVIN godoc
// @Description adds a device to a user by decoding a VIN. If cannot decode returns 424 or 500 if error. Can optionally include the can bus protocol.
// @Tags        user-devices
// @Produce     json
// @Accept      json
// @Param       user_device body controllers.RegisterUserDeviceVIN true "add device to user. VIN is required and so is country"
// @Security    ApiKeyAuth
// @Failure		400 "validation failure"
// @Failure		424 "unable to decode VIN"
// @Failure		500 "server error, dependency error"
// @Success     201 {object} controllers.UserDeviceFull
// @Security    BearerAuth
// @Router      /user/devices/fromvin [post]
func (udc *UserDevicesController) RegisterDeviceForUserFromVIN(c *fiber.Ctx) error {
	userID := helpers.GetUserID(c)
	reg := &RegisterUserDeviceVIN{}
	if err := c.BodyParser(reg); err != nil {
		// Return status 400 and error message.
		return fiber.NewError(fiber.StatusBadRequest, err.Error())
	}
	if err := reg.Validate(); err != nil {
		return fiber.NewError(fiber.StatusBadRequest, err.Error())
	}
	country := constants.FindCountry(strings.ToUpper(reg.CountryCode))
	if country == nil {
		return fiber.NewError(fiber.StatusBadRequest, "unsupported or invalid country: "+reg.CountryCode)
	}
	vin := strings.ToUpper(reg.VIN)

	integration, err := udc.DeviceDefIntSvc.GetAutoPiIntegration(c.Context())
	if err != nil {
		udc.log.Err(err).Msg("failed to get autopi integration")
		return err
	}
	localLog := udc.log.With().Str("userId", userID).Str("integrationId", integration.Id).
		Str("countryCode", country.Alpha3).Str("vin", vin).Str("handler", "RegisterDeviceForUserFromVIN").
		Logger()

	deviceDefinitionID := ""

	// check if VIN already exists
	existingUD, err := models.UserDevices(models.UserDeviceWhere.VinIdentifier.EQ(null.StringFrom(vin)),
		models.UserDeviceWhere.VinConfirmed.EQ(true)).One(c.Context(), udc.DBS().Reader)
	if err != nil && !errors.Is(sql.ErrNoRows, err) {
		return err
	}
	var udFull *UserDeviceFull
	if existingUD != nil {
		if existingUD.UserID != userID {
			return fiber.NewError(fiber.StatusConflict, "VIN already exists for a different user: "+reg.VIN)
		}
		deviceDefinitionID = existingUD.DeviceDefinitionID
		// shortcut process, just use the already registered UD
		dd, err := udc.DeviceDefSvc.GetDeviceDefinitionByID(c.Context(), deviceDefinitionID)
		if err != nil {
			return err
		}
		udFull, err = builUserDeviceFull(existingUD, dd, reg.CountryCode)
		if err != nil {
			return fiber.NewError(fiber.StatusInternalServerError, err.Error())
		}
	} else {
		// decode VIN with grpc call
		decodeVIN, err := udc.DeviceDefSvc.DecodeVIN(c.Context(), vin, "", 0, reg.CountryCode)
		if err != nil {
			localLog.Err(err).Msg("unable to decode vin for customer request to create vehicle")
			return shared.GrpcErrorToFiber(err, "unable to decode vin: "+vin)
		}
		if len(decodeVIN.DeviceDefinitionId) == 0 {
			localLog.Warn().Msg("unable to decode vin for customer request to create vehicle")
			return fiber.NewError(fiber.StatusFailedDependency, "unable to decode vin")
		}
		deviceDefinitionID = decodeVIN.DeviceDefinitionId

		udFull, err = udc.createUserDevice(c.Context(), deviceDefinitionID, decodeVIN.DeviceStyleId, reg.CountryCode, userID, &vin, &reg.CANProtocol)
		if err != nil {
			localLog.Err(err).Send()
			return fiber.NewError(fiber.StatusInternalServerError, err.Error())
		}
	}

	// create device_integration record in definitions just in case. If we got the VIN normally means Mobile App able to decode.
	_, err = udc.DeviceDefIntSvc.CreateDeviceDefinitionIntegration(c.Context(), integration.Id, deviceDefinitionID, country.Region)
	if err != nil {
		localLog.Warn().Err(err).Msgf("failed to add device_integration for autopi and dd_id: %s", deviceDefinitionID)
	}

	// request valuation
	if udc.Settings.IsProduction() {
		tokenID := int64(0)
		if udFull.NFT != nil {
			tokenID = udFull.NFT.TokenID.Int64()
		}
		udc.requestValuation(vin, udFull.ID, tokenID)
		udc.requestInstantOffer(udFull.ID, tokenID)
	}

	return c.Status(fiber.StatusCreated).JSON(fiber.Map{
		"userDevice": udFull,
	})
}

func (udc *UserDevicesController) requestValuation(vin string, userDeviceID string, tokenID int64) {
	message := services.ValuationDecodeCommand{
		VIN:          vin,
		UserDeviceID: userDeviceID,
		TokenID:      tokenID,
	}
	messageBytes, err := json.Marshal(message)

	if err != nil {
		udc.log.Err(err).Msg("Failed to marshal message.")
		return
	}

	pubAck, err := udc.NATSSvc.JetStream.Publish(udc.NATSSvc.ValuationSubject, messageBytes)
	if err != nil {
		udc.log.Err(err).Msg("failed to publish to NATS")
		return
	}

	udc.log.Info().Str("user_device_id", userDeviceID).Msgf("published valuation request to NATS with Ack: %+v", pubAck)
}

func (udc *UserDevicesController) requestInstantOffer(userDeviceID string, tokenID int64) {
	message := services.OfferRequest{
		UserDeviceID: userDeviceID,
		TokenID:      tokenID,
	}
	messageBytes, err := json.Marshal(message)

	if err != nil {
		udc.log.Err(err).Msg("Failed to marshal message.")
		return
	}

	pubAck, err := udc.NATSSvc.JetStream.Publish(udc.NATSSvc.OfferSubject, messageBytes)
	if err != nil {
		udc.log.Err(err).Msg("failed to publish to NATS")
		return
	}

	udc.log.Info().Str("user_device_id", userDeviceID).Msgf("published instant offer request to NATS with Ack: %+v", pubAck)
}

// RegisterDeviceForUserFromSmartcar godoc
// @Description adds a device to a user by decoding VIN from Smartcar. If cannot decode returns 424 or 500 if error.
// @Description If the user device already exists from a different integration, for the same user, this will return a 200 with the full user device object
// @Tags        user-devices
// @Produce     json
// @Accept      json
// @Param       user_device body controllers.RegisterUserDeviceSmartcar true "add device to user. all fields required"
// @Security    ApiKeyAuth
// @Failure		400 "validation failure"
// @Failure		424 "unable to decode VIN"
// @Failure		409 "VIN already exists either for different a user"
// @Failure		500 "server error, dependency error"
// @Success     201 {object} controllers.UserDeviceFull
// @Success     200 {object} controllers.UserDeviceFull
// @Security    BearerAuth
// @Router      /user/devices/fromsmartcar [post]
func (udc *UserDevicesController) RegisterDeviceForUserFromSmartcar(c *fiber.Ctx) error {
	const smartCarIntegrationID = "22N2xaPOq2WW2gAHBHd0Ikn4Zob"
	userID := helpers.GetUserID(c)
	localLog := udc.log.With().Str("userId", userID).Str("integrationId", smartCarIntegrationID).
		Str("handler", "RegisterDeviceForUserFromSmartcar").Logger()

	reg := &RegisterUserDeviceSmartcar{}
	if err := c.BodyParser(reg); err != nil {
		// Return status 400 and error message.
		return fiber.NewError(fiber.StatusBadRequest, err.Error())
	}
	if err := reg.Validate(); err != nil {
		localLog.Error().Msgf("Smartcar device creation input invalid, code %q.", reg.Code)
		return fiber.NewError(fiber.StatusBadRequest, err.Error())
	}
	country := constants.FindCountry(reg.CountryCode)
	if country == nil {
		return fiber.NewError(fiber.StatusBadRequest, fmt.Sprintf("invalid countryCode field or country not supported: %s", reg.CountryCode))
	}
	localLog = localLog.With().Str("countryCode", reg.CountryCode).Str("region", country.Region).Logger()

	// call SC api with stuff and get VIN
	token, err := udc.smartcarClient.ExchangeCode(c.Context(), reg.Code, reg.RedirectURI)
	if err != nil {
		var scErr *services.SmartcarError
		if errors.As(err, &scErr) {
			localLog.Error().Msgf("Failed exchanging Authorization code. Status code %d, request id %s, and body `%s`.", scErr.Code, scErr.RequestID, string(scErr.Body))
		} else {
			localLog.Err(err).Msg("Failed to exchange authorization code with Smartcar.")
		}
		// This may not be the user's fault, but 400 for now.
		return fiber.NewError(fiber.StatusBadRequest, "Failed to exchange authorization code with Smartcar.")
	}

	externalID, err := udc.smartcarClient.GetExternalID(c.Context(), token.Access)
	if err != nil {
		localLog.Err(err).Msg("Failed to retrieve vehicle ID from Smartcar.")
		return fiber.NewError(fiber.StatusInternalServerError, smartcarCallErr.Error())
	}
	vin, err := udc.smartcarClient.GetVIN(c.Context(), token.Access, externalID)
	if err != nil {
		localLog.Err(err).Msg("Failed to retrieve VIN from Smartcar.")
		return fiber.NewError(fiber.StatusInternalServerError, smartcarCallErr.Error())
	}
	if len(vin) != 17 {
		localLog.Error().Msgf("invalid VIN returned from smartcar: %s", vin)
		return fiber.NewError(fiber.StatusInternalServerError, smartcarCallErr.Error())
	}
	localLog = localLog.With().Str("vin", vin).Logger()

	// duplicate vin check, only in prod. If same user has already registered this car, and are eg. trying to add autopi, client should not call this endpoint
	isSameUserConflict := false
	var existingUd *models.UserDevice
	if udc.Settings.IsProduction() {
		existingUd, err = models.UserDevices(
			models.UserDeviceWhere.VinIdentifier.EQ(null.StringFrom(vin)),
			models.UserDeviceWhere.VinConfirmed.EQ(true),
		).One(c.Context(), udc.DBS().Reader)
		if err != nil && !errors.Is(err, sql.ErrNoRows) {
			localLog.Err(err).Msg("Failed to search for VIN conflicts.")
			return fiber.NewError(fiber.StatusInternalServerError, err.Error())
		}

		if existingUd != nil {
			if existingUd.UserID == userID {
				isSameUserConflict = true
			} else {
				localLog.Error().Msgf("failed to create UD from smartcar because VIN already in use. conflict vin user_id: %s", existingUd.UserID)
				return fiber.NewError(fiber.StatusConflict, fmt.Sprintf("VIN %s in use by a previously connected device", vin))
			}
		}
	}
	// persist token in redis, encrypted, for next step
	jsonToken, err := json.Marshal(token)
	if err != nil {
		return errors.Wrap(err, "failed to marshall sc token")
	}
	encToken, err := udc.cipher.Encrypt(string(jsonToken))
	if err != nil {
		return errors.Wrap(err, "failed to encrypt smartcar token json")
	}
	udc.redisCache.Set(c.Context(), buildSmartcarTokenKey(vin, userID), encToken, time.Hour*2)

	if isSameUserConflict {
		dd, err2 := udc.DeviceDefSvc.GetDeviceDefinitionByID(c.Context(), existingUd.DeviceDefinitionID)
		if err2 != nil {
			return shared.GrpcErrorToFiber(err2, fmt.Sprintf("error querying for device definition id: %s ", existingUd.DeviceDefinitionID))
		}
		udFull, err := builUserDeviceFull(existingUd, dd, reg.CountryCode)
		if err != nil {
			return fiber.NewError(fiber.StatusInternalServerError, err.Error())
		}
		return c.Status(fiber.StatusOK).JSON(fiber.Map{
			"userDevice": udFull,
		})
	}
	// get info from smartcar, fine if fails
	info, err := udc.smartcarClient.GetInfo(c.Context(), token.Access, externalID)
	if err != nil {
		localLog.Warn().Err(err).Msg("unable to get info from smartcar")
	}
	if info == nil {
		info = &smartcar.Info{}
	}

	// decode VIN with grpc call, including any possible smartcar known info
	decodeVIN, err := udc.DeviceDefSvc.DecodeVIN(c.Context(), vin, info.Model, info.Year, reg.CountryCode)
	if err != nil {
		localLog.Err(err).Msg("unable to decode vin for customer request to create vehicle")
		return shared.GrpcErrorToFiber(err, "unable to decode vin: "+vin)
	}

	// in case err is nil but we don't get a valid decode
	if len(decodeVIN.DeviceDefinitionId) == 0 {
		localLog.Err(err).Msg("unable to decode vin for customer request to create vehicle")
		return fiber.NewError(fiber.StatusFailedDependency, "failed to decode vin")
	}
	// attach smartcar integration to device definition
	_, err = udc.DeviceDefIntSvc.CreateDeviceDefinitionIntegration(c.Context(), smartCarIntegrationID,
		decodeVIN.DeviceDefinitionId, country.Region)
	if err != nil {
		localLog.Err(err).
			Msgf("unable to CreateDeviceDefinitionIntegration for dd_id: %s", decodeVIN.DeviceDefinitionId)
		return fiber.NewError(fiber.StatusConflict, errors.Wrap(err, "unable to attach smartcar integration to device definition id").Error())
	}

	// attach device def to user
	udFull, err := udc.createUserDevice(c.Context(), decodeVIN.DeviceDefinitionId, decodeVIN.DeviceStyleId, reg.CountryCode, userID, &vin, nil)
	if err != nil {
		return fiber.NewError(fiber.StatusInternalServerError, err.Error())
	}

	if udc.Settings.IsProduction() {
		tokenID := int64(0)
		if udFull.NFT != nil {
			tokenID = udFull.NFT.TokenID.Int64()
		}
		udc.requestValuation(vin, udFull.ID, tokenID)
		udc.requestInstantOffer(udFull.ID, tokenID)
	}

	return c.Status(fiber.StatusCreated).JSON(fiber.Map{
		"userDevice": udFull,
	})
}

func buildSmartcarTokenKey(vin, userID string) string {
	return fmt.Sprintf("sc-temp-tok-%s-%s", vin, userID)
}

func (udc *UserDevicesController) createUserDevice(ctx context.Context, deviceDefID, styleID, countryCode, userID string, vin, canProtocol *string) (*UserDeviceFull, error) {
	ud, dd, err := udc.userDeviceSvc.CreateUserDevice(ctx, deviceDefID, styleID, countryCode, userID, vin, canProtocol, false)
	if err != nil {
		if errors.Is(err, services.ErrEmailUnverified) {
			return nil, fiber.NewError(fiber.StatusBadRequest,
				"Your email has not been verified. Please check your email for the DIMO verification email.")
		}
		return nil, err
	}

	return builUserDeviceFull(ud, dd, countryCode)
}

func builUserDeviceFull(ud *models.UserDevice, dd *ddgrpc.GetDeviceDefinitionItemResponse, countryCode string) (*UserDeviceFull, error) {
	ddNice, err := NewDeviceDefinitionFromGRPC(dd)
	if err != nil {
		return nil, err
	}
	// Baby the frontend.
	for i := range ddNice.CompatibleIntegrations {
		ddNice.CompatibleIntegrations[i].Country = countryCode
	}

	udMd := &services.UserDeviceMetadata{}
	_ = ud.Metadata.Unmarshal(udMd)

	return &UserDeviceFull{
		ID:               ud.ID,
		VIN:              ud.VinIdentifier.Ptr(),
		VINConfirmed:     ud.VinConfirmed,
		Name:             ud.Name.Ptr(),
		CustomImageURL:   ud.CustomImageURL.Ptr(),
		DeviceDefinition: ddNice,
		CountryCode:      ud.CountryCode.Ptr(),
		Metadata:         *udMd,
		Integrations:     nil, // userDevice just created, there would never be any integrations setup
	}, nil
}

// DeviceOptIn godoc
// @Description Opts the device into data-sharing, and hence rewards.
// @Tags        user-devices
// @Produce     json
// @Param       userDeviceID path string                   true "user device id"
// @Success     204
// @Security    BearerAuth
// @Router      /user/devices/{userDeviceID}/commands/opt-in [post]
func (udc *UserDevicesController) DeviceOptIn(c *fiber.Ctx) error {
	udi := c.Params("userDeviceID")

	logger := helpers.GetLogger(c, udc.log)

	userDevice, err := models.UserDevices(
		models.UserDeviceWhere.ID.EQ(udi),
	).One(c.Context(), udc.DBS().Writer)
	if err != nil {
		if errors.Is(err, sql.ErrNoRows) {
			return fiber.NewError(fiber.StatusNotFound, "Device not found.")
		}
		logger.Err(err).Msg("Database error searching for device.")
		return err
	}

	if userDevice.OptedInAt.Valid {
		logger.Info().Time("previousTime", userDevice.OptedInAt.Time).Msg("Already opted in to data-sharing.")
		return c.SendStatus(fiber.StatusNoContent)
	}

	userDevice.OptedInAt = null.TimeFrom(time.Now())

	_, err = userDevice.Update(c.Context(), udc.DBS().Writer, boil.Whitelist(models.UserDeviceColumns.OptedInAt))
	if err != nil {
		return err
	}

	logger.Info().Msg("Opted into data-sharing.")

	return nil
}

func validVINChar(r rune) bool {
	return 'A' <= r && r <= 'Z' || '0' <= r && r <= '9'
}

// UpdateVIN godoc
// @Description updates the VIN on the user device record
// @Tags        user-devices
// @Produce     json
// @Accept      json
// @Param       vin          body controllers.UpdateVINReq true "VIN"
// @Param       userDeviceID path string                   true "user id"
// @Success     204
// @Security    BearerAuth
// @Router      /user/devices/{userDeviceID}/vin [patch]
func (udc *UserDevicesController) UpdateVIN(c *fiber.Ctx) error {
	udi := c.Params("userDeviceID")

	logger := helpers.GetLogger(c, udc.log).With().Str("route", c.Route().Name).Logger()

	var req UpdateVINReq
	if err := c.BodyParser(&req); err != nil {
		return fiber.NewError(fiber.StatusBadRequest, "Could not parse request body.")
	}

	req.VIN = strings.TrimSpace(strings.ToUpper(req.VIN))
	if len(req.VIN) != 17 {
		return fiber.NewError(fiber.StatusBadRequest, "VIN is not 17 characters long.")
	}

	for _, r := range req.VIN {
		if !validVINChar(r) {
			return fiber.NewError(fiber.StatusBadRequest, "VIN contains a non-alphanumeric character.")
		}
	}

	// If signed, we should be able to set the VIN to validated.
	if req.Signature != "" {
		vinByte := []byte(req.VIN)
		sig := common.FromHex(req.Signature)
		if len(sig) != 65 {
			logger.Error().Str("rawSignature", req.Signature).Msg("Signature was not 65 bytes.")
			return fiber.NewError(fiber.StatusBadRequest, "Signature is not 65 bytes long.")
		}

		hash := crypto.Keccak256(vinByte)

		recAddr, err := helpers.Ecrecover(hash, sig)
		if err != nil {
			return fiber.NewError(fiber.StatusBadRequest, "Couldn't recover signer address.")
		}

		found, err := models.AftermarketDevices(
			models.AftermarketDeviceWhere.EthereumAddress.EQ(recAddr.Bytes()),
		).Exists(c.Context(), udc.DBS().Reader)
		if err != nil {
			return err
		}
		if !found {
			return fiber.NewError(fiber.StatusBadRequest, fmt.Sprintf("VIN signature author %s does not match any known aftermarket device.", recAddr))
		}
	}

	// Don't want phantom reads.
	tx, err := udc.DBS().GetWriterConn().BeginTx(c.Context(), &sql.TxOptions{Isolation: sql.LevelSerializable})
	if err != nil {
		return opaqueInternalError
	}
	defer tx.Rollback() //nolint

	userDevice, err := models.UserDevices(
		models.UserDeviceWhere.ID.EQ(udi),
	).One(c.Context(), tx)
	if err != nil {
		if errors.Is(err, sql.ErrNoRows) {
			return fiber.NewError(fiber.StatusNotFound, "Vehicle not found.")
		}
		return err
	}

	if userDevice.VinConfirmed {
		switch {
		case req.Signature == "":
			return fiber.NewError(fiber.StatusConflict, "Vehicle already has a confirmed VIN.")
		case req.VIN != userDevice.VinIdentifier.String:
			return fiber.NewError(fiber.StatusConflict, "Submitted VIN does not match confirmed VIN.")
		default:
			return c.SendStatus(fiber.StatusNoContent)
		}
	}

	if req.Signature != "" {
		existing, err := models.UserDevices(
			models.UserDeviceWhere.VinIdentifier.EQ(null.StringFrom(req.VIN)),
			models.UserDeviceWhere.VinConfirmed.EQ(true),
		).Exists(c.Context(), tx)
		if err != nil {
			return err
		}
		if udc.Settings.IsProduction() && existing {
			return fiber.NewError(fiber.StatusConflict, "VIN already in use by another vehicle.")
		}
		userDevice.VinConfirmed = true
	}

	userDevice.VinIdentifier = null.StringFrom(req.VIN)

	if _, err := userDevice.Update(c.Context(), tx, boil.Infer()); err != nil {
		return err
	}

	err = tx.Commit()
	if err != nil {
		return err
	}

	if userDevice.CountryCode.Valid {
		if err := udc.updatePowerTrain(c.Context(), userDevice); err != nil {
			logger.Err(err).Msg("Failed to update powertrain type.")
		}
	}

	return c.SendStatus(fiber.StatusNoContent)
}

const (
	PowerTrainTypeKey = "powertrain_type"
)

// todo revisit this depending on what observe with below log message
func (udc *UserDevicesController) updatePowerTrain(ctx context.Context, userDevice *models.UserDevice) error {
	md := new(services.UserDeviceMetadata)
	if err := userDevice.Metadata.Unmarshal(md); err != nil {
		return err
	}
	resp, err := udc.DeviceDefSvc.GetDeviceDefinitionByID(ctx, userDevice.DeviceDefinitionID)
	if err != nil {
		return err
	}

	if len(resp.DeviceAttributes) > 0 {
		// Find device attribute (powertrain_type)
		for _, item := range resp.DeviceAttributes {
			if item.Name == PowerTrainTypeKey {
				powertrainType := services.ConvertPowerTrainStringToPowertrain(item.Value)
				md.PowertrainType = &powertrainType
				break
			}
		}
	}

	if err := userDevice.Metadata.Marshal(md); err != nil {
		return err
	}
	if _, err := userDevice.Update(ctx, udc.DBS().Writer, boil.Infer()); err != nil {
		return err
	}

	return nil
}

// UpdateName godoc
// @Description updates the Name on the user device record
// @Tags        user-devices
// @Produce     json
// @Accept      json
// @Param       name           body controllers.UpdateNameReq true "Name"
// @Param       user_device_id path string                    true "user id"
// @Success     204
// @Security    BearerAuth
// @Router      /user/devices/{userDeviceID}/name [patch]
func (udc *UserDevicesController) UpdateName(c *fiber.Ctx) error {
	udi := c.Params("userDeviceID")

	logger := helpers.GetLogger(c, udc.log)

	userDevice, err := models.UserDevices(models.UserDeviceWhere.ID.EQ(udi),
		qm.Load(models.UserDeviceRels.UserDeviceAPIIntegrations)).One(c.Context(), udc.DBS().Writer)
	if err != nil {
		return err
	}
	req := &UpdateNameReq{}
	if err := c.BodyParser(req); err != nil {
		// Return status 400 and error message.
		return fiber.NewError(fiber.StatusBadRequest, err.Error())
	}
	if req.Name == nil {
		return fiber.NewError(fiber.StatusBadRequest, "name cannot be empty")
	}
	*req.Name = strings.TrimSpace(*req.Name)

	if err := req.validate(); err != nil {
		if req.Name != nil {
			logger.Warn().Err(err).Str("name", *req.Name).Msg("Proposed device name is invalid.")
		}
		return fiber.NewError(fiber.StatusBadRequest, "Name field is limited to 16 alphanumeric characters.")
	}

	userDevice.Name = null.StringFromPtr(req.Name)
	_, err = userDevice.Update(c.Context(), udc.DBS().Writer, boil.Infer())
	if err != nil {
		return fiber.NewError(fiber.StatusInternalServerError, err.Error())
	}
	// update name on autopi too. This helps for debugging purposes to search a vehicle
	for _, udapi := range userDevice.R.UserDeviceAPIIntegrations {
		if udapi.Serial.Valid {
			autoPiDevice, err := udc.autoPiSvc.GetDeviceByUnitID(udapi.Serial.String)
			if err == nil {
				dd, _ := udc.DeviceDefSvc.GetDeviceDefinitionByID(c.Context(), userDevice.DeviceDefinitionID)
				nm := services.BuildCallName(req.Name, dd)
				_ = udc.autoPiSvc.PatchVehicleProfile(autoPiDevice.Vehicle.ID, services.PatchVehicleProfile{
					CallName: &nm,
				})
			}
			break
		}
	}

	return c.SendStatus(fiber.StatusNoContent)
}

// UpdateCountryCode godoc
// @Description updates the CountryCode on the user device record
// @Tags        user-devices
// @Produce     json
// @Accept      json
// @Param       name body controllers.UpdateCountryCodeReq true "Country code"
// @Success     204
// @Security    BearerAuth
// @Router      /user/devices/{userDeviceID}/country_code [patch]
func (udc *UserDevicesController) UpdateCountryCode(c *fiber.Ctx) error {
	udi := c.Params("userDeviceID")

	userDevice, err := models.UserDevices(models.UserDeviceWhere.ID.EQ(udi)).One(c.Context(), udc.DBS().Writer)
	if err != nil {
		if errors.Is(err, sql.ErrNoRows) {
			return fiber.NewError(fiber.StatusNotFound, err.Error())
		}
		return err
	}
	countryCode := &UpdateCountryCodeReq{}
	if err := c.BodyParser(countryCode); err != nil {
		// Return status 400 and error message.
		return helpers.ErrorResponseHandler(c, err, fiber.StatusBadRequest)
	}

	userDevice.CountryCode = null.StringFromPtr(countryCode.CountryCode)
	_, err = userDevice.Update(c.Context(), udc.DBS().Writer, boil.Infer())
	if err != nil {
		return helpers.ErrorResponseHandler(c, err, fiber.StatusInternalServerError)
	}

	return c.SendStatus(fiber.StatusNoContent)
}

// DeleteUserDevice godoc
// @Description delete the user device record (hard delete)
// @Tags        user-devices
// @Param       userDeviceID path string true "device id"
// @Success     204
// @Security    BearerAuth
// @Router      /user/devices/{userDeviceID} [delete]
func (udc *UserDevicesController) DeleteUserDevice(c *fiber.Ctx) error {
	logger := helpers.GetLogger(c, udc.log)

	udi := c.Params("userDeviceID")
	userID := helpers.GetUserID(c)

	userDevice, err := models.UserDevices(
		models.UserDeviceWhere.ID.EQ(udi),
		qm.Load(models.UserDeviceRels.MintRequest),
		qm.Load(qm.Rels(models.UserDeviceRels.UserDeviceAPIIntegrations, models.UserDeviceAPIIntegrationRels.SerialAftermarketDevice)),
	).One(c.Context(), udc.DBS().Reader)
	if err != nil {
		if errors.Is(err, sql.ErrNoRows) {
			return fiber.NewError(fiber.StatusNotFound, "Device not found.")
		}
		return err
	}

	// if vehicle minted, user must delete by burning
	if !userDevice.TokenID.IsZero() || userDevice.R.MintRequest != nil && userDevice.R.MintRequest.Status != models.MetaTransactionRequestStatusFailed {
		return fiber.NewError(fiber.StatusFailedDependency, fmt.Sprintf("vehicle token: %d; must burn minted vehicle to delete", userDevice.TokenID))
	}

	dd, err := udc.DeviceDefSvc.GetDeviceDefinitionByID(c.Context(), userDevice.DeviceDefinitionID)
	if err != nil {
		return shared.GrpcErrorToFiber(err, "deviceDefSvc error getting definition id: "+userDevice.DeviceDefinitionID)
	}

	for _, apiInteg := range userDevice.R.UserDeviceAPIIntegrations {
		if unit := apiInteg.R.SerialAftermarketDevice; unit != nil && !unit.VehicleTokenID.IsZero() {
			return fiber.NewError(fiber.StatusConflict, fmt.Sprintf("Cannot delete vehicle before unpairing aftermarket device %s on-chain.", unit.Serial))
		}
	}

	for _, apiInteg := range userDevice.R.UserDeviceAPIIntegrations {
		err := udc.deleteDeviceIntegration(c.Context(), userID, udi, apiInteg.IntegrationID, dd)
		if err != nil {
			return err
		}
	}

	if _, err := userDevice.Delete(c.Context(), udc.DBS().Writer); err != nil {
		return err
	}

	if err = udc.eventService.Emit(&shared.CloudEvent[any]{
		Type:    "com.dimo.zone.device.delete",
		Subject: userID,
		Source:  "devices-api",
		Data: services.UserDeviceEvent{
			Timestamp: time.Now(),
			UserID:    userID,
			Device: services.UserDeviceEventDevice{
				ID:    udi,
				Make:  dd.Make.Name,
				Model: dd.Type.Model,
				Year:  int(dd.Type.Year),
			},
		},
	}); err != nil {
		return err
	}

	if userDevice.VinConfirmed {
		logger.Info().Msgf("Deleted vehicle with VIN %s.", userDevice.VinIdentifier.String)
	} else {
		logger.Info().Msg("Deleted vehicle.")
	}

	return c.SendStatus(fiber.StatusNoContent)
}

// GetMintDevice godoc
// @Description Returns the data the user must sign in order to mint this device.
// @Tags        user-devices
// @Param       userDeviceID path     string true "user device ID"
// @Success     200          {object} signer.TypedData
// @Security    BearerAuth
// @Router      /user/devices/{userDeviceID}/commands/mint [get]
func (udc *UserDevicesController) GetMintDevice(c *fiber.Ctx) error {
	userID := helpers.GetUserID(c)
	userDeviceID := c.Params("userDeviceID")

	userDevice, err := models.FindUserDevice(c.Context(), udc.DBS().Reader, userDeviceID)
	if err != nil {
		return fiber.NewError(fiber.StatusNotFound, "No vehicle with that id found.")
	}

	dd, err := udc.DeviceDefSvc.GetDeviceDefinitionByID(c.Context(), userDevice.DeviceDefinitionID)
	if err != nil {
		return shared.GrpcErrorToFiber(err, fmt.Sprintf("error querying for device definition id: %s ", userDevice.DeviceDefinitionID))
	}

	if dd.Make.TokenId == 0 {
		return fiber.NewError(fiber.StatusConflict, fmt.Sprintf("Vehicle make %q not yet minted.", dd.Make.Name))
	}
	makeTokenID := new(big.Int).SetUint64(dd.Make.TokenId)

	user, err := udc.usersClient.GetUser(c.Context(), &pb.GetUserRequest{Id: userID})
	if err != nil {
		udc.log.Err(err).Msg("Couldn't retrieve user record.")
		return opaqueInternalError
	}

	if user.EthereumAddress == nil {
		return fiber.NewError(fiber.StatusBadRequest, "User does not have an Ethereum address on file.")
	}

	client := registry.Client{
		Producer:     udc.producer,
		RequestTopic: "topic.transaction.request.send",
		Contract: registry.Contract{
			ChainID: big.NewInt(udc.Settings.DIMORegistryChainID),
			Address: common.HexToAddress(udc.Settings.DIMORegistryAddr),
			Name:    "DIMO",
			Version: "1",
		},
	}

	deviceMake := dd.Make.Name
	deviceModel := dd.Type.Model
	deviceYear := strconv.Itoa(int(dd.Type.Year))

	mvs := registry.MintVehicleSign{
		ManufacturerNode: makeTokenID,
		Owner:            common.HexToAddress(*user.EthereumAddress),
		Attributes:       []string{"Make", "Model", "Year"},
		Infos:            []string{deviceMake, deviceModel, deviceYear},
	}

	return c.JSON(client.GetPayload(&mvs))
}

// PostMintDevice godoc
// @Description Sends a mint device request to the blockchain
// @Tags        user-devices
// @Param       userDeviceID path string                  true "user device ID"
// @Param       mintRequest  body controllers.VehicleMintRequest true "Signature and NFT data"
// @Success     200
// @Security    BearerAuth
// @Router      /user/devices/{userDeviceID}/commands/mint [post]
func (udc *UserDevicesController) PostMintDevice(c *fiber.Ctx) error {
	userDeviceID := c.Params("userDeviceID")
	userID := helpers.GetUserID(c)

	logger := helpers.GetLogger(c, udc.log)

	userDevice, err := models.UserDevices(
		models.UserDeviceWhere.ID.EQ(userDeviceID),
		qm.Load(models.UserDeviceRels.MintRequest),
		qm.Load(models.UserDeviceRels.UserDeviceAPIIntegrations),
	).One(c.Context(), udc.DBS().Reader.DB)
	if err != nil {
		if err == sql.ErrNoRows {
			return fiber.NewError(fiber.StatusNotFound, "No device with that ID found.")
		}
		return err
	}

	if !userDevice.TokenID.IsZero() {
		return fiber.NewError(fiber.StatusConflict, "Vehicle already minted.")
	}

	if mr := userDevice.R.MintRequest; mr != nil && mr.Status != models.MetaTransactionRequestStatusFailed {
		return fiber.NewError(fiber.StatusConflict, "Minting in process.")
	}

	if !userDevice.VinConfirmed {
		return fiber.NewError(fiber.StatusConflict, "VIN not confirmed.")
	}

	dd, err2 := udc.DeviceDefSvc.GetDeviceDefinitionByID(c.Context(), userDevice.DeviceDefinitionID)
	if err2 != nil {
		return shared.GrpcErrorToFiber(err2, fmt.Sprintf("error querying for device definition id: %s ", userDevice.DeviceDefinitionID))
	}

	if dd.Make.TokenId == 0 {
		return fiber.NewError(fiber.StatusConflict, fmt.Sprintf("Vehicle make %q not yet minted.", dd.Make.Name))
	}

	makeTokenID := new(big.Int).SetUint64(dd.Make.TokenId)

	user, err := udc.usersClient.GetUser(c.Context(), &pb.GetUserRequest{Id: userID})
	if err != nil {
		return err
	}

	if user.EthereumAddress == nil {
		return fiber.NewError(fiber.StatusBadRequest, "User does not have an Ethereum address on file.")
	}

	client := registry.Client{
		Producer:     udc.producer,
		RequestTopic: "topic.transaction.request.send",
		Contract: registry.Contract{
			ChainID: big.NewInt(udc.Settings.DIMORegistryChainID),
			Address: common.HexToAddress(udc.Settings.DIMORegistryAddr),
			Name:    "DIMO",
			Version: "1",
		},
	}

	deviceMake := dd.Make.Name
	deviceModel := dd.Type.Model
	deviceYear := strconv.Itoa(int(dd.Type.Year))

	mvs := registry.MintVehicleSign{
		ManufacturerNode: makeTokenID,
		Owner:            common.HexToAddress(*user.EthereumAddress),
		Attributes:       []string{"Make", "Model", "Year"},
		Infos:            []string{deviceMake, deviceModel, deviceYear},
	}

<<<<<<< HEAD
	mr := new(VehicleMintRequest)
	if err := c.BodyParser(mr); err != nil {
=======
	var mr VehicleMintRequest
	if err := c.BodyParser(&mr); err != nil {
>>>>>>> 96b8f5e5
		return fiber.NewError(fiber.StatusBadRequest, "Couldn't parse request body.")
	}

	// This may not be there, but if it is we should delete it.
	imageData := strings.TrimPrefix(mr.ImageData, "data:image/png;base64,")

	image, err := base64.StdEncoding.DecodeString(imageData)
	if err != nil {
		return fiber.NewError(fiber.StatusBadRequest, "Primary image not properly base64-encoded.")
	}

	if len(image) == 0 {
		return fiber.NewError(fiber.StatusBadRequest, "Empty image field.")
	}

	requestID := ksuid.New().String()

	logger.Info().
		Interface("httpRequestBody", mr).
		Interface("client", client).
		Interface("mintVehicleSign", mvs).
		Interface("typedData", client.GetPayload(&mvs)).
		Msg("Got request.")

	_, err = udc.s3.PutObject(c.Context(), &s3.PutObjectInput{
		Bucket: &udc.Settings.NFTS3Bucket,
		Key:    aws.String(requestID + ".png"),
		Body:   bytes.NewReader(image),
	})
	if err != nil {
		logger.Err(err).Msg("Failed to save image to S3.")
		return opaqueInternalError
	}

	// This may not be there, but if it is we should delete it.
	imageDataTransp := strings.TrimPrefix(mr.ImageDataTransparent, "data:image/png;base64,")

	imageTransp, err := base64.StdEncoding.DecodeString(imageDataTransp)
	if err != nil {
		return fiber.NewError(fiber.StatusBadRequest, "Transparent image not properly base64-encoded.")
	}

	if len(imageTransp) != 0 {
		_, err = udc.s3.PutObject(c.Context(), &s3.PutObjectInput{
			Bucket: &udc.Settings.NFTS3Bucket,
			Key:    aws.String(requestID + "_transparent.png"),
			Body:   bytes.NewReader(imageTransp),
		})
		if err != nil {
			logger.Err(err).Msg("Failed to save transparent image to S3.")
			return opaqueInternalError
		}
	}

	hash, err := client.Hash(&mvs)
	if err != nil {
		return opaqueInternalError
	}

	sigBytes := common.FromHex(mr.Signature)

	recAddr, err := helpers.Ecrecover(hash, sigBytes)
	if err != nil {
		return err
	}

	realAddr := common.HexToAddress(*user.EthereumAddress)

	if recAddr != realAddr {
		return fiber.NewError(fiber.StatusBadRequest, "Signature incorrect.")
	}

	mtr := models.MetaTransactionRequest{
		ID:     requestID,
		Status: "Unsubmitted",
	}
	if err = mtr.Insert(c.Context(), udc.DBS().Writer, boil.Infer()); err != nil {
		return err
	}

	userDevice.MintRequestID = null.StringFrom(requestID)
	if _, err = userDevice.Update(c.Context(), udc.DBS().Writer, boil.Infer()); err != nil {
		return err
	}

	if udais := userDevice.R.UserDeviceAPIIntegrations; len(udais) != 0 {
		intID := uint64(0)
		for _, udai := range udais {
			in, err := udc.DeviceDefSvc.GetIntegrationByID(c.Context(), udai.IntegrationID)
			if err != nil {
				return err
			}

			// block new kias from minting
			if (strings.ToLower(dd.Make.NameSlug) == "kia" || dd.Make.Id == "2681cSm2zmTmGHzqK3ldzoTLZIw") && in.Vendor == constants.SmartCarVendor {
				udc.log.Warn().Msgf("new kias blocked from minting with smartcar connections")
				return fiber.NewError(fiber.StatusFailedDependency, "Kia vehicles connected via smartcar cannot be manually minted for now.")
			}

			if in.Vendor == constants.TeslaVendor {
				intID = in.TokenId
				break
			} else if in.Vendor == constants.SmartCarVendor {
				intID = in.TokenId
			}
		}

		if intID != 0 {
			var seq struct {
				NextVal int `boil:"nextval"`
			}

			qry := fmt.Sprintf("SELECT nextval('%s.synthetic_devices_serial_sequence');", udc.Settings.DB.Name)
			err := queries.Raw(qry).Bind(c.Context(), udc.DBS().Writer, &seq)
			if err != nil {
				return err
			}

			childNum := seq.NextVal

			addr, err := udc.wallet.GetAddress(c.Context(), uint32(childNum))
			if err != nil {
				return err
			}

			mvss := registry.MintVehicleAndSdSign{
				IntegrationNode: new(big.Int).SetUint64(intID),
			}

			hash, err := client.Hash(&mvss)
			if err != nil {
				return err
			}

			sign, err := udc.wallet.SignHash(c.Context(), uint32(childNum), hash)
			if err != nil {
				return err
			}

			sd := models.SyntheticDevice{
				IntegrationTokenID: types.NewDecimal(decimal.New(int64(intID), 0)),
				MintRequestID:      requestID,
				WalletChildNumber:  seq.NextVal,
				WalletAddress:      addr,
			}

			if err := sd.Insert(c.Context(), udc.DBS().Writer, boil.Infer()); err != nil {
				return err
			}

			return client.MintVehicleAndSDign(requestID, contracts.MintVehicleAndSdInput{
				ManufacturerNode: makeTokenID,
				Owner:            realAddr,
				AttrInfoPairsVehicle: []contracts.AttributeInfoPair{
					{Attribute: "Make", Info: deviceMake},
					{Attribute: "Model", Info: deviceModel},
					{Attribute: "Year", Info: deviceYear},
				},
				IntegrationNode:     new(big.Int).SetUint64(intID),
				VehicleOwnerSig:     sigBytes,
				SyntheticDeviceSig:  sign,
				SyntheticDeviceAddr: common.BytesToAddress(addr),
				AttrInfoPairsDevice: []contracts.AttributeInfoPair{},
			})
		}
	}

	logger.Info().Msgf("Submitted metatransaction request %s", requestID)

	return client.MintVehicleSign(requestID, makeTokenID, realAddr, []contracts.AttributeInfoPair{
		{Attribute: "Make", Info: deviceMake},
		{Attribute: "Model", Info: deviceModel},
		{Attribute: "Year", Info: deviceYear},
	}, sigBytes)
}

// UpdateNFTImage godoc
// @Description Updates a user's NFT image.
// @Tags        user-devices
// @Param       userDeviceId path string                   true "user device id"
// @Param       nftIamges body controllers.NFTImageData true "base64-encoded NFT image data"
// @Success     204
// @Security    BearerAuth
// @Router      /user/devices/{userDeviceId}/commands/update-nft-image [post]
func (udc *UserDevicesController) UpdateNFTImage(c *fiber.Ctx) error {
	userDeviceID := c.Params("userDeviceID")

	userDevice, err := models.UserDevices(
		models.UserDeviceWhere.ID.EQ(userDeviceID),
	).One(c.Context(), udc.DBS().Reader)
	if err != nil {
		return fiber.NewError(fiber.StatusNotFound, "No device with that ID found.")
	}

	if userDevice.TokenID.IsZero() {
		return fiber.NewError(fiber.StatusBadRequest, "Vehicle not minted.")
	}

	// This would only happen if it's a "permissionless mint".
	if !userDevice.MintRequestID.Valid {
		return fiber.NewError(fiber.StatusInternalServerError, "Can't edit this vehicle's NFT image.")
	}

	var nid NFTImageData
	if err := c.BodyParser(&nid); err != nil {
		return fiber.NewError(fiber.StatusBadRequest, "Couldn't parse request body.")
	}

	// This may not be there, but if it is we should delete it.
	imageData := strings.TrimPrefix(nid.ImageData, "data:image/png;base64,")

	image, err := base64.StdEncoding.DecodeString(imageData)
	if err != nil {
		return fiber.NewError(fiber.StatusBadRequest, "Primary image not properly base64-encoded.")
	}

	if len(image) == 0 {
		return fiber.NewError(fiber.StatusBadRequest, "Empty image field.")
	}

	_, err = udc.s3.PutObject(c.Context(), &s3.PutObjectInput{
		Bucket: &udc.Settings.NFTS3Bucket,
		Key:    aws.String(userDevice.MintRequestID.String + ".png"),
		Body:   bytes.NewReader(image),
	})
	if err != nil {
		udc.log.Err(err).Msg("Failed to save image to S3.")
		return opaqueInternalError
	}

	// This may not be there, but if it is we should delete it.
	imageDataTransp := strings.TrimPrefix(nid.ImageDataTransparent, "data:image/png;base64,")

	// Should be okay if empty or not provided.
	imageTransp, err := base64.StdEncoding.DecodeString(imageDataTransp)
	if err != nil {
		return fiber.NewError(fiber.StatusBadRequest, "Transparent image not properly base64-encoded.")
	}

	if len(imageTransp) != 0 {
		_, err = udc.s3.PutObject(c.Context(), &s3.PutObjectInput{
			Bucket: &udc.Settings.NFTS3Bucket,
			Key:    aws.String(userDevice.MintRequestID.String + "_transparent.png"),
			Body:   bytes.NewReader(imageTransp),
		})
		if err != nil {
			udc.log.Err(err).Msg("Failed to save transparent image to S3.")
			return opaqueInternalError
		}
	}

	return err
}

<<<<<<< HEAD
// VehicleMintRequest contains the user's signature for the vehicle mint request
// as well as the NFT image.
=======
// VehicleMintRequest contains the user's signature for the mint request as well as the
// NFT image.
>>>>>>> 96b8f5e5
type VehicleMintRequest struct {
	NFTImageData
	// Signature is the hex encoding of the EIP-712 signature result.
	Signature string `json:"signature" validate:"required"`
}

type NFTImageData struct {
	// ImageData contains the base64-encoded NFT PNG image.
	ImageData string `json:"imageData" validate:"required"`
	// ImageDataTransparent contains the base64-encoded NFT PNG image
	// with a transparent background, for use in the app. For compatibility
	// with older versions it is not required.
	ImageDataTransparent string `json:"imageDataTransparent" validate:"optional"`
}

type RegisterUserDevice struct {
	DeviceDefinitionID *string `json:"deviceDefinitionId"`
	CountryCode        string  `json:"countryCode"`
}

type RegisterUserDeviceResponse struct {
	UserDeviceID            string                         `json:"userDeviceId"`
	DeviceDefinitionID      string                         `json:"deviceDefinitionId"`
	IntegrationCapabilities []services.DeviceCompatibility `json:"integrationCapabilities"`
}

type RegisterUserDeviceVIN struct {
	VIN         string `json:"vin"`
	CountryCode string `json:"countryCode"`
	// CANProtocol is the protocol that was detected by edge-network from the autopi.
	CANProtocol string `json:"canProtocol"`
}

type RegisterUserDeviceSmartcar struct {
	// Code refers to the auth code provided by smartcar when user logs in
	Code        string `json:"code"`
	RedirectURI string `json:"redirectURI"`
	CountryCode string `json:"countryCode"`
}

type UpdateVINReq struct {
	// VIN is a vehicle identification number. At the very least, it must be
	// 17 characters in length and contain only letters and numbers.
	VIN string `json:"vin" example:"4Y1SL65848Z411439" validate:"required"`
	// Signature is the hex-encoded result of the AutoPi signing the VIN. It must
	// be present to verify the VIN.
	Signature string `json:"signature" example:"16b15f88bbd2e0a22d1d0084b8b7080f2003ea83eab1a00f80d8c18446c9c1b6224f17aa09eaf167717ca4f355bb6dc94356e037edf3adf6735a86fc3741f5231b" validate:"optional"`
}

type UpdateNameReq struct {
	Name *string `json:"name"`
}

type UpdateCountryCodeReq struct {
	CountryCode *string `json:"countryCode"`
}

type UpdateImageURLReq struct {
	ImageURL *string `json:"imageUrl"`
}

func (reg *RegisterUserDevice) Validate() error {
	return validation.ValidateStruct(reg,
		validation.Field(&reg.DeviceDefinitionID, validation.Required),
		validation.Field(&reg.CountryCode, validation.Required, validation.Length(3, 3)),
	)
}

func (reg *RegisterUserDeviceVIN) Validate() error {
	return validation.ValidateStruct(reg,
		validation.Field(&reg.VIN, validation.Required, validation.Length(17, 17)),
		validation.Field(&reg.CountryCode, validation.Required, validation.Length(3, 3)),
	)
}

func (reg *RegisterUserDeviceSmartcar) Validate() error {
	return validation.ValidateStruct(reg,
		validation.Field(&reg.Code, validation.Required),
		validation.Field(&reg.RedirectURI, validation.Required),
		validation.Field(&reg.CountryCode, validation.Required, validation.Length(3, 3)),
	)
}

func (u *UpdateVINReq) validate() error {
	validateLengthAndChars := validation.ValidateStruct(u,
		// vin must be 17 characters in length, alphanumeric
		validation.Field(&u.VIN, validation.Required, validation.Match(regexp.MustCompile("^[A-Z0-9]{17}$"))),
	)
	if validateLengthAndChars != nil {
		return validateLengthAndChars
	}

	return nil
}

func (u *UpdateNameReq) validate() error {
	return validation.ValidateStruct(u,
		// name must be between 1 and 40 alphanumeric characters in length
		// NOTE: this captures characters in the latin/ chinese/ cyrillic alphabet but doesn't work as well for thai or arabic
		validation.Field(&u.Name, validation.Required, validation.Match(regexp.MustCompile(`^[\p{L}\p{N}\p{M}# ,’.@!$'":_/()+-]{1,40}$`))),
		// cannot start with space
		validation.Field(&u.Name, validation.Required, validation.Match(regexp.MustCompile(`^[^\s]`))),
		// cannot end with space
		validation.Field(&u.Name, validation.Required, validation.Match(regexp.MustCompile(`.+[^\s]$|[^\s]$`))),
	)
}

// PrivilegeUser represents set of privileges I've granted to a user
type PrivilegeUser struct {
	Address    string      `json:"address"`
	Privileges []Privilege `json:"privileges"`
}

type MyDevicesResp struct {
	UserDevices   []UserDeviceFull `json:"userDevices"`
	SharedDevices []UserDeviceFull `json:"sharedDevices"`
}

// UserDeviceFull represents object user's see on frontend for listing of their devices
type UserDeviceFull struct {
	ID               string                        `json:"id"`
	VIN              *string                       `json:"vin"`
	VINConfirmed     bool                          `json:"vinConfirmed"`
	Name             *string                       `json:"name"`
	CustomImageURL   *string                       `json:"customImageUrl"`
	DeviceDefinition services.DeviceDefinition     `json:"deviceDefinition"`
	CountryCode      *string                       `json:"countryCode"`
	Integrations     []UserDeviceIntegrationStatus `json:"integrations"`
	Metadata         services.UserDeviceMetadata   `json:"metadata"`
	NFT              *VehicleNFTData               `json:"nft,omitempty"`
	OptedInAt        *time.Time                    `json:"optedInAt"`
	PrivilegeUsers   []PrivilegeUser               `json:"privilegedUsers"`
	VINCredential    *VINCredentialData            `json:"vinCredential,omitempty"`
}

type VehicleNFTData struct {
	TokenID *big.Int `json:"tokenId,omitempty" swaggertype:"number" example:"37"`
	// OwnerAddress is the Ethereum address of the NFT owner.
	OwnerAddress *common.Address `json:"ownerAddress,omitempty"`
	TokenURI     string          `json:"tokenUri,omitempty" example:"https://nft.dimo.zone/37"`
	// TxHash is the hash of the minting transaction.
	TxHash *string `json:"txHash,omitempty" example:"0x30bce3da6985897224b29a0fe064fd2b426bb85a394cc09efe823b5c83326a8e"`
	// Status is the minting status of the NFT.
	Status string `json:"status,omitempty" enums:"Unstarted,Submitted,Mined,Confirmed,Failed" example:"Confirmed"`
}

type SyntheticDeviceStatus struct {
	IntegrationID uint64          `json:"-"`
	TokenID       *big.Int        `json:"tokenId,omitempty" swaggertype:"number" example:"15"`
	Address       *common.Address `json:"address,omitempty" swaggertype:"string" example:"0xAED7EA8035eEc47E657B34eF5D020c7005487443"`
	TxHash        *string         `json:"txHash,omitempty" swaggertype:"string" example:"0x30bce3da6985897224b29a0fe064fd2b426bb85a394cc09efe823b5c83326a8e"`
	Status        string          `json:"status" enums:"Unstarted,Submitted,Mined,Confirmed,Failed" example:"Confirmed"`
}

type VINCredentialData struct {
	IssuedAt  time.Time `json:"issuedAt"`
	ExpiresAt time.Time `json:"expiresAt"`
	Valid     bool      `json:"valid"`
	VIN       string    `json:"vin"`
}<|MERGE_RESOLUTION|>--- conflicted
+++ resolved
@@ -1387,13 +1387,8 @@
 		Infos:            []string{deviceMake, deviceModel, deviceYear},
 	}
 
-<<<<<<< HEAD
-	mr := new(VehicleMintRequest)
-	if err := c.BodyParser(mr); err != nil {
-=======
 	var mr VehicleMintRequest
 	if err := c.BodyParser(&mr); err != nil {
->>>>>>> 96b8f5e5
 		return fiber.NewError(fiber.StatusBadRequest, "Couldn't parse request body.")
 	}
 
@@ -1648,13 +1643,8 @@
 	return err
 }
 
-<<<<<<< HEAD
-// VehicleMintRequest contains the user's signature for the vehicle mint request
-// as well as the NFT image.
-=======
 // VehicleMintRequest contains the user's signature for the mint request as well as the
 // NFT image.
->>>>>>> 96b8f5e5
 type VehicleMintRequest struct {
 	NFTImageData
 	// Signature is the hex encoding of the EIP-712 signature result.
