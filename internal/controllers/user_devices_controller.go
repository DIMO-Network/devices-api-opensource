--- conflicted
+++ resolved
@@ -1327,12 +1327,9 @@
 		DeviceDefinitionID: dd.NameSlug,
 	}
 
-<<<<<<< HEAD
 	mvdds.Attributes = append(mvdds.Attributes, "ImageURI")
 	mvdds.Infos = append(mvdds.Infos, ipfs.Scheme+userDevice.IpfsImageCid.String)
 
-=======
->>>>>>> 272f1970
 	return c.JSON(client.GetPayload(&mvdds))
 }
 
@@ -1402,7 +1399,6 @@
 			Interface("client", client).Interface("mintVehicleSign", mvs).
 			Interface("typedData", client.GetPayload(mvs)).
 			Msg("Got request.")
-<<<<<<< HEAD
 
 		hash, err = client.Hash(mvs)
 		if err != nil {
@@ -1419,21 +1415,6 @@
 
 		mvdds.Attributes = append(mvdds.Attributes, "ImageURI")
 		mvdds.Infos = append(mvdds.Infos, ipfs.Scheme+userDevice.IpfsImageCid.String)
-=======
-
-		hash, err = client.Hash(mvs)
-		if err != nil {
-			return opaqueInternalError
-		}
-	} else {
-		mvdds := registry.MintVehicleWithDeviceDefinitionSign{
-			ManufacturerNode:   mvs.ManufacturerNode,
-			Owner:              mvs.Owner,
-			Attributes:         mvs.Attributes,
-			Infos:              mvs.Infos,
-			DeviceDefinitionID: dd.NameSlug,
-		}
->>>>>>> 272f1970
 
 		logger.Info().
 			Interface("httpRequestBody", mr).
@@ -1575,11 +1556,7 @@
 					VehicleOwnerSig:     sigBytes,
 					SyntheticDeviceSig:  sign,
 					SyntheticDeviceAddr: common.BytesToAddress(addr),
-<<<<<<< HEAD
-					AttrInfoPairsDevice: []contracts.AttributeInfoPair{
-=======
 					AttrInfoPairsVehicle: []contracts.AttributeInfoPair{
->>>>>>> 272f1970
 						{
 							Attribute: "Make",
 							Info:      dd.Make.Name,
@@ -1593,10 +1570,7 @@
 							Info:      strconv.Itoa(int(dd.Type.Year)),
 						},
 					},
-<<<<<<< HEAD
-=======
 					AttrInfoPairsDevice: []contracts.AttributeInfoPair{},
->>>>>>> 272f1970
 				})
 			}
 
@@ -1608,11 +1582,7 @@
 				VehicleOwnerSig:     sigBytes,
 				SyntheticDeviceSig:  sign,
 				SyntheticDeviceAddr: common.BytesToAddress(addr),
-<<<<<<< HEAD
-				AttrInfoPairsDevice: []contracts.AttributeInfoPair{
-=======
 				AttrInfoPairsVehicle: []contracts.AttributeInfoPair{
->>>>>>> 272f1970
 					{
 						Attribute: "Make",
 						Info:      dd.Make.Name,
@@ -1625,16 +1595,12 @@
 						Attribute: "Year",
 						Info:      strconv.Itoa(int(dd.Type.Year)),
 					},
-<<<<<<< HEAD
 					{
 						Attribute: "ImageURI",
 						Info:      ipfs.Scheme + userDevice.IpfsImageCid.String,
 					},
 				},
-=======
-				},
 				AttrInfoPairsDevice: []contracts.AttributeInfoPair{},
->>>>>>> 272f1970
 			})
 		}
 	}
@@ -1653,10 +1619,7 @@
 		{Attribute: "Make", Info: dd.Make.Name},
 		{Attribute: "Model", Info: dd.Type.Model},
 		{Attribute: "Year", Info: strconv.Itoa(int(dd.Type.Year))},
-<<<<<<< HEAD
 		{Attribute: "ImageURI", Info: ipfs.Scheme + userDevice.IpfsImageCid.String},
-=======
->>>>>>> 272f1970
 	}, sigBytes)
 }
 
@@ -1962,13 +1925,10 @@
 	}
 
 	if !udc.Settings.IsProduction() {
-<<<<<<< HEAD
 		if !userDevice.IpfsImageCid.Valid {
 			return nil, nil, fmt.Errorf("vehicle image must be set before minting")
 		}
 
-=======
->>>>>>> 272f1970
 		if dd.NameSlug == "" {
 			return nil, nil, fmt.Errorf("invalid on-chain name slug for device definition id: %s", userDevice.DeviceDefinitionID)
 		}
