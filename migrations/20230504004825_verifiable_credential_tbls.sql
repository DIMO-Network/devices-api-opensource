--- conflicted
+++ resolved
@@ -10,11 +10,7 @@
     claim_id varchar 
         CONSTRAINT vehicle_nfts_credential_id_pkey PRIMARY KEY
         CONSTRAINT vehicle_nfts_credential_id_fkey REFERENCES vehicle_nfts(claim_id),
-<<<<<<< HEAD
-    proof bytea not null
-=======
     "credential" bytea not null
->>>>>>> 20b9854f
 );
 
 -- +goose StatementEnd
